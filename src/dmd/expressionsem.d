/**
 * Semantic analysis of expressions.
 *
 * Specification: ($LINK2 https://dlang.org/spec/expression.html, Expressions)
 *
 * Copyright:   Copyright (C) 1999-2021 by The D Language Foundation, All Rights Reserved
 * Authors:     $(LINK2 http://www.digitalmars.com, Walter Bright)
 * License:     $(LINK2 http://www.boost.org/LICENSE_1_0.txt, Boost License 1.0)
 * Source:      $(LINK2 https://github.com/dlang/dmd/blob/master/src/dmd/expressionsem.d, _expressionsem.d)
 * Documentation:  https://dlang.org/phobos/dmd_expressionsem.html
 * Coverage:    https://codecov.io/gh/dlang/dmd/src/master/src/dmd/expressionsem.d
 */

module dmd.expressionsem;

import core.stdc.stdio;

import dmd.access;
import dmd.aggregate;
import dmd.aliasthis;
import dmd.arrayop;
import dmd.arraytypes;
import dmd.attrib;
import dmd.astcodegen;
import dmd.astenums;
import dmd.canthrow;
import dmd.chkformat;
import dmd.ctorflow;
import dmd.dscope;
import dmd.dsymbol;
import dmd.declaration;
import dmd.dclass;
import dmd.dcast;
import dmd.delegatize;
import dmd.denum;
import dmd.dimport;
import dmd.dinterpret;
import dmd.dmangle;
import dmd.dmodule;
import dmd.dstruct;
import dmd.dsymbolsem;
import dmd.dtemplate;
import dmd.errors;
import dmd.escape;
import dmd.expression;
import dmd.func;
import dmd.globals;
import dmd.hdrgen;
import dmd.id;
import dmd.identifier;
import dmd.imphint;
import dmd.importc;
import dmd.init;
import dmd.initsem;
import dmd.inline;
import dmd.intrange;
import dmd.mtype;
import dmd.nspace;
import dmd.opover;
import dmd.optimize;
import dmd.parse;
import dmd.printast;
import dmd.root.ctfloat;
import dmd.root.file;
import dmd.root.filename;
import dmd.root.outbuffer;
import dmd.root.rootobject;
import dmd.root.string;
import dmd.semantic2;
import dmd.semantic3;
import dmd.sideeffect;
import dmd.safe;
import dmd.target;
import dmd.tokens;
import dmd.traits;
import dmd.typesem;
import dmd.typinf;
import dmd.utf;
import dmd.utils;
import dmd.visitor;

enum LOGSEMANTIC = false;

/********************************************************
 * Perform semantic analysis and CTFE on expressions to produce
 * a string.
 * Params:
 *      buf = append generated string to buffer
 *      sc = context
 *      exps = array of Expressions
 * Returns:
 *      true on error
 */
bool expressionsToString(ref OutBuffer buf, Scope* sc, Expressions* exps)
{
    if (!exps)
        return false;

    foreach (ex; *exps)
    {
        if (!ex)
            continue;
        auto sc2 = sc.startCTFE();
        auto e2 = ex.expressionSemantic(sc2);
        auto e3 = resolveProperties(sc2, e2);
        sc2.endCTFE();

        // allowed to contain types as well as expressions
        auto e4 = ctfeInterpretForPragmaMsg(e3);
        if (!e4 || e4.op == TOK.error)
            return true;

        // expand tuple
        if (auto te = e4.isTupleExp())
        {
            if (expressionsToString(buf, sc, te.exps))
                return true;
            continue;
        }
        // char literals exp `.toStringExp` return `null` but we cant override it
        // because in most contexts we don't want the conversion to succeed.
        IntegerExp ie = e4.isIntegerExp();
        const ty = (ie && ie.type) ? ie.type.ty : Terror;
        if (ty.isSomeChar)
        {
            auto tsa = new TypeSArray(ie.type, IntegerExp.literal!1);
            e4 = new ArrayLiteralExp(ex.loc, tsa, ie);
        }

        if (StringExp se = e4.toStringExp())
            buf.writestring(se.toUTF8(sc).peekString());
        else
            buf.writestring(e4.toString());
    }
    return false;
}


/***********************************************************
 * Resolve `exp` as a compile-time known string.
 * Params:
 *  sc  = scope
 *  exp = Expression which expected as a string
 *  s   = What the string is expected for, will be used in error diagnostic.
 * Returns:
 *  String literal, or `null` if error happens.
 */
StringExp semanticString(Scope *sc, Expression exp, const char* s)
{
    sc = sc.startCTFE();
    exp = exp.expressionSemantic(sc);
    exp = resolveProperties(sc, exp);
    sc = sc.endCTFE();

    if (exp.op == TOK.error)
        return null;

    auto e = exp;
    if (exp.type.isString())
    {
        e = e.ctfeInterpret();
        if (e.op == TOK.error)
            return null;
    }

    auto se = e.toStringExp();
    if (!se)
    {
        exp.error("`string` expected for %s, not `(%s)` of type `%s`",
            s, exp.toChars(), exp.type.toChars());
        return null;
    }
    return se;
}

private Expression extractOpDollarSideEffect(Scope* sc, UnaExp ue)
{
    Expression e0;
    Expression e1 = Expression.extractLast(ue.e1, e0);
    // https://issues.dlang.org/show_bug.cgi?id=12585
    // Extract the side effect part if ue.e1 is comma.

    if ((sc.flags & SCOPE.ctfe) ? hasSideEffect(e1) : !isTrivialExp(e1)) // match logic in extractSideEffect()
    {
        /* Even if opDollar is needed, 'e1' should be evaluate only once. So
         * Rewrite:
         *      e1.opIndex( ... use of $ ... )
         *      e1.opSlice( ... use of $ ... )
         * as:
         *      (ref __dop = e1, __dop).opIndex( ... __dop.opDollar ...)
         *      (ref __dop = e1, __dop).opSlice( ... __dop.opDollar ...)
         */
        e1 = extractSideEffect(sc, "__dop", e0, e1, false);
        assert(e1.isVarExp());
        e1.isVarExp().var.storage_class |= STC.exptemp;     // lifetime limited to expression
    }
    ue.e1 = e1;
    return e0;
}

/**************************************
 * Runs semantic on ae.arguments. Declares temporary variables
 * if '$' was used.
 */
Expression resolveOpDollar(Scope* sc, ArrayExp ae, Expression* pe0)
{
    assert(!ae.lengthVar);
    *pe0 = null;
    AggregateDeclaration ad = isAggregate(ae.e1.type);
    Dsymbol slice = search_function(ad, Id.slice);
    //printf("slice = %s %s\n", slice.kind(), slice.toChars());
    foreach (i, e; *ae.arguments)
    {
        if (i == 0)
            *pe0 = extractOpDollarSideEffect(sc, ae);

        if (e.op == TOK.interval && !(slice && slice.isTemplateDeclaration()))
        {
        Lfallback:
            if (ae.arguments.dim == 1)
                return null;
            ae.error("multi-dimensional slicing requires template `opSlice`");
            return ErrorExp.get();
        }
        //printf("[%d] e = %s\n", i, e.toChars());

        // Create scope for '$' variable for this dimension
        auto sym = new ArrayScopeSymbol(sc, ae);
        sym.parent = sc.scopesym;
        sc = sc.push(sym);
        ae.lengthVar = null; // Create it only if required
        ae.currentDimension = i; // Dimension for $, if required

        e = e.expressionSemantic(sc);
        e = resolveProperties(sc, e);

        if (ae.lengthVar && sc.func)
        {
            // If $ was used, declare it now
            Expression de = new DeclarationExp(ae.loc, ae.lengthVar);
            de = de.expressionSemantic(sc);
            *pe0 = Expression.combine(*pe0, de);
        }
        sc = sc.pop();

        if (auto ie = e.isIntervalExp())
        {
            auto tiargs = new Objects();
            Expression edim = new IntegerExp(ae.loc, i, Type.tsize_t);
            edim = edim.expressionSemantic(sc);
            tiargs.push(edim);

            auto fargs = new Expressions(2);
            (*fargs)[0] = ie.lwr;
            (*fargs)[1] = ie.upr;

            uint xerrors = global.startGagging();
            sc = sc.push();
            FuncDeclaration fslice = resolveFuncCall(ae.loc, sc, slice, tiargs, ae.e1.type, fargs, FuncResolveFlag.quiet);
            sc = sc.pop();
            global.endGagging(xerrors);
            if (!fslice)
                goto Lfallback;

            e = new DotTemplateInstanceExp(ae.loc, ae.e1, slice.ident, tiargs);
            e = new CallExp(ae.loc, e, fargs);
            e = e.expressionSemantic(sc);
        }

        if (!e.type)
        {
            ae.error("`%s` has no value", e.toChars());
            e = ErrorExp.get();
        }
        if (e.op == TOK.error)
            return e;

        (*ae.arguments)[i] = e;
    }
    return ae;
}

/**************************************
 * Runs semantic on se.lwr and se.upr. Declares a temporary variable
 * if '$' was used.
 * Returns:
 *      ae, or ErrorExp if errors occurred
 */
Expression resolveOpDollar(Scope* sc, ArrayExp ae, IntervalExp ie, Expression* pe0)
{
    //assert(!ae.lengthVar);
    if (!ie)
        return ae;

    VarDeclaration lengthVar = ae.lengthVar;
    bool errors = false;

    // create scope for '$'
    auto sym = new ArrayScopeSymbol(sc, ae);
    sym.parent = sc.scopesym;
    sc = sc.push(sym);

    Expression sem(Expression e)
    {
        e = e.expressionSemantic(sc);
        e = resolveProperties(sc, e);
        if (!e.type)
        {
            ae.error("`%s` has no value", e.toChars());
            errors = true;
        }
        return e;
    }

    ie.lwr = sem(ie.lwr);
    ie.upr = sem(ie.upr);

    if (lengthVar != ae.lengthVar && sc.func)
    {
        // If $ was used, declare it now
        Expression de = new DeclarationExp(ae.loc, ae.lengthVar);
        de = de.expressionSemantic(sc);
        *pe0 = Expression.combine(*pe0, de);
    }

    sc = sc.pop();

    return errors ? ErrorExp.get() : ae;
}

/******************************
 * Perform semantic() on an array of Expressions.
 */
bool arrayExpressionSemantic(Expressions* exps, Scope* sc, bool preserveErrors = false)
{
    bool err = false;
    if (exps)
    {
        foreach (ref e; *exps)
        {
            if (e)
            {
                auto e2 = e.expressionSemantic(sc);
                if (e2.op == TOK.error)
                    err = true;
                if (preserveErrors || e2.op != TOK.error)
                    e = e2;
            }
        }
    }
    return err;
}

/******************************
 * Check the tail CallExp is really property function call.
 * Bugs:
 * This doesn't appear to do anything.
 */
private bool checkPropertyCall(Expression e)
{
    e = lastComma(e);

    if (auto ce = e.isCallExp())
    {
        if (ce.f)
        {
            auto tf = ce.f.type.isTypeFunction();
            /* If a forward reference to ce.f, try to resolve it
             */
            if (!tf.deco && ce.f.semanticRun < PASS.semanticdone)
            {
                ce.f.dsymbolSemantic(null);
                tf = ce.f.type.isTypeFunction();
            }
        }
        else if (!ce.e1.type.isFunction_Delegate_PtrToFunction())
            assert(0);
    }
    return false;
}

/******************************
 * Find symbol in accordance with the UFCS name look up rule
 */
private Expression searchUFCS(Scope* sc, UnaExp ue, Identifier ident)
{
    //printf("searchUFCS(ident = %s)\n", ident.toChars());
    Loc loc = ue.loc;

    // TODO: merge with Scope.search.searchScopes()
    Dsymbol searchScopes(int flags)
    {
        Dsymbol s = null;
        for (Scope* scx = sc; scx; scx = scx.enclosing)
        {
            if (!scx.scopesym)
                continue;
            if (scx.scopesym.isModule())
                flags |= SearchUnqualifiedModule;    // tell Module.search() that SearchLocalsOnly is to be obeyed
            s = scx.scopesym.search(loc, ident, flags);
            if (s)
            {
                // overload set contains only module scope symbols.
                if (s.isOverloadSet())
                    break;
                // selective/renamed imports also be picked up
                if (AliasDeclaration ad = s.isAliasDeclaration())
                {
                    if (ad._import)
                        break;
                }
                // See only module scope symbols for UFCS target.
                Dsymbol p = s.toParent2();
                if (p && p.isModule())
                    break;
            }
            s = null;

            // Stop when we hit a module, but keep going if that is not just under the global scope
            if (scx.scopesym.isModule() && !(scx.enclosing && !scx.enclosing.enclosing))
                break;
        }
        return s;
    }

    int flags = 0;
    Dsymbol s;

    if (sc.flags & SCOPE.ignoresymbolvisibility)
        flags |= IgnoreSymbolVisibility;

    // First look in local scopes
    s = searchScopes(flags | SearchLocalsOnly);
    if (!s)
    {
        // Second look in imported modules
        s = searchScopes(flags | SearchImportsOnly);
    }

    if (!s)
        return ue.e1.type.Type.getProperty(sc, loc, ident, 0);

    FuncDeclaration f = s.isFuncDeclaration();
    if (f)
    {
        TemplateDeclaration td = getFuncTemplateDecl(f);
        if (td)
        {
            if (td.overroot)
                td = td.overroot;
            s = td;
        }
    }

    if (auto dti = ue.isDotTemplateInstanceExp())
    {
        auto ti = new TemplateInstance(loc, s.ident, dti.ti.tiargs);
        if (!ti.updateTempDecl(sc, s))
            return ErrorExp.get();
        return new ScopeExp(loc, ti);
    }
    else
    {
        //printf("-searchUFCS() %s\n", s.toChars());
        return new DsymbolExp(loc, s);
    }
}

/******************************
 * Pull out callable entity with UFCS.
 */
private Expression resolveUFCS(Scope* sc, CallExp ce)
{
    Loc loc = ce.loc;
    Expression eleft;
    Expression e;

    if (auto die = ce.e1.isDotIdExp())
    {
        Identifier ident = die.ident;

        Expression ex = die.semanticX(sc);
        if (ex != die)
        {
            ce.e1 = ex;
            return null;
        }
        eleft = die.e1;

        Type t = eleft.type.toBasetype();
        if (t.ty == Tarray || t.ty == Tsarray || t.ty == Tnull || (t.isTypeBasic() && t.ty != Tvoid))
        {
            /* Built-in types and arrays have no callable properties, so do shortcut.
             * It is necessary in: e.init()
             */
        }
        else if (t.ty == Taarray)
        {
            if (ident == Id.remove)
            {
                /* Transform:
                 *  aa.remove(arg) into delete aa[arg]
                 */
                if (!ce.arguments || ce.arguments.dim != 1)
                {
                    ce.error("expected key as argument to `aa.remove()`");
                    return ErrorExp.get();
                }
                if (!eleft.type.isMutable())
                {
                    ce.error("cannot remove key from `%s` associative array `%s`", MODtoChars(t.mod), eleft.toChars());
                    return ErrorExp.get();
                }
                Expression key = (*ce.arguments)[0];
                key = key.expressionSemantic(sc);
                key = resolveProperties(sc, key);

                TypeAArray taa = t.isTypeAArray();
                key = key.implicitCastTo(sc, taa.index);

                if (key.checkValue() || key.checkSharedAccess(sc))
                    return ErrorExp.get();

                semanticTypeInfo(sc, taa.index);

                return new RemoveExp(loc, eleft, key);
            }
        }
        else
        {
            if (Expression ey = die.semanticY(sc, 1))
            {
                if (ey.op == TOK.error)
                    return ey;
                ce.e1 = ey;
                if (isDotOpDispatch(ey))
                {
                    uint errors = global.startGagging();
                    e = ce.syntaxCopy().expressionSemantic(sc);
                    if (!global.endGagging(errors))
                        return e;

                    // even opDispatch and UFCS must have valid arguments,
                    // so now that we've seen indication of a problem,
                    // check them for issues.
                    Expressions* originalArguments = Expression.arraySyntaxCopy(ce.arguments);

                    if (arrayExpressionSemantic(originalArguments, sc))
                        return ErrorExp.get();

                    /* fall down to UFCS */
                }
                else
                    return null;
            }
        }

        /* https://issues.dlang.org/show_bug.cgi?id=13953
         *
         * If a struct has an alias this to an associative array
         * and remove is used on a struct instance, we have to
         * check first if there is a remove function that can be called
         * on the struct. If not we must check the alias this.
         *
         * struct A
         * {
         *      string[string] a;
         *      alias a this;
         * }
         *
         * void fun()
         * {
         *      A s;
         *      s.remove("foo");
         * }
         */
        const errors = global.startGagging();
        e = searchUFCS(sc, die, ident);
        // if there were any errors and the identifier was remove
        if (global.endGagging(errors))
        {
            if (ident == Id.remove)
            {
                // check alias this
                Expression alias_e = resolveAliasThis(sc, die.e1, 1);
                if (alias_e && alias_e != die.e1)
                {
                    die.e1 = alias_e;
                    CallExp ce2 = ce.syntaxCopy();
                    ce2.e1 = die;
                    e = ce2.isCallExp().trySemantic(sc);
                    if (e)
                        return e;
                }
            }
            // if alias this did not work out, print the initial errors
            searchUFCS(sc, die, ident);
        }
    }
    else if (auto dti = ce.e1.isDotTemplateInstanceExp())
    {
        if (Expression ey = dti.semanticY(sc, 1))
        {
            ce.e1 = ey;
            return null;
        }
        eleft = dti.e1;
        e = searchUFCS(sc, dti, dti.ti.name);
    }
    else
        return null;

    // Rewrite
    ce.e1 = e;
    if (!ce.arguments)
        ce.arguments = new Expressions();
    ce.arguments.shift(eleft);

    return null;
}

/******************************
 * Pull out property with UFCS.
 */
private Expression resolveUFCSProperties(Scope* sc, Expression e1, Expression e2 = null)
{
    Loc loc = e1.loc;
    Expression eleft;
    Expression e;

    if (auto die = e1.isDotIdExp())
    {
        eleft = die.e1;
        e = searchUFCS(sc, die, die.ident);
    }
    else if (auto dti = e1.isDotTemplateInstanceExp())
    {
        eleft = dti.e1;
        e = searchUFCS(sc, dti, dti.ti.name);
    }
    else
        return null;

    if (e is null)
        return null;

    // Rewrite
    if (e2)
    {
        // run semantic without gagging
        e2 = e2.expressionSemantic(sc);

        /* f(e1) = e2
         */
        Expression ex = e.copy();
        auto a1 = new Expressions(1);
        (*a1)[0] = eleft;
        ex = new CallExp(loc, ex, a1);
        auto e1PassSemantic = ex.trySemantic(sc);

        /* f(e1, e2)
         */
        auto a2 = new Expressions(2);
        (*a2)[0] = eleft;
        (*a2)[1] = e2;
        e = new CallExp(loc, e, a2);
        e = e.trySemantic(sc);
        if (!e1PassSemantic && !e)
        {
            /* https://issues.dlang.org/show_bug.cgi?id=20448
             *
             * If both versions have failed to pass semantic,
             * f(e1) = e2 gets priority in error printing
             * because f might be a templated function that
             * failed to instantiate and we have to print
             * the instantiation errors.
             */
            return e1.expressionSemantic(sc);
        }
        else if (ex && !e)
        {
            checkPropertyCall(ex);
            ex = new AssignExp(loc, ex, e2);
            return ex.expressionSemantic(sc);
        }
        else
        {
            // strict setter prints errors if fails
            e = e.expressionSemantic(sc);
        }
        checkPropertyCall(e);
        return e;
    }
    else
    {
        /* f(e1)
         */
        auto arguments = new Expressions(1);
        (*arguments)[0] = eleft;
        e = new CallExp(loc, e, arguments);
        e = e.expressionSemantic(sc);
        checkPropertyCall(e);
        return e.expressionSemantic(sc);
    }
}

/******************************
 * If e1 is a property function (template), resolve it.
 */
Expression resolvePropertiesOnly(Scope* sc, Expression e1)
{
    //printf("e1 = %s %s\n", Token::toChars(e1.op), e1.toChars());

    Expression handleOverloadSet(OverloadSet os)
    {
        assert(os);
        foreach (s; os.a)
        {
            auto fd = s.isFuncDeclaration();
            auto td = s.isTemplateDeclaration();
            if (fd)
            {
                if (fd.type.isTypeFunction().isproperty)
                    return resolveProperties(sc, e1);
            }
            else if (td && td.onemember && (fd = td.onemember.isFuncDeclaration()) !is null)
            {
                if (fd.type.isTypeFunction().isproperty ||
                    (fd.storage_class2 & STC.property) ||
                    (td._scope.stc & STC.property))
                    return resolveProperties(sc, e1);
            }
        }
        return e1;
    }

    Expression handleTemplateDecl(TemplateDeclaration td)
    {
        assert(td);
        if (td.onemember)
        {
            if (auto fd = td.onemember.isFuncDeclaration())
            {
                if (fd.type.isTypeFunction().isproperty ||
                    (fd.storage_class2 & STC.property) ||
                    (td._scope.stc & STC.property))
                    return resolveProperties(sc, e1);
            }
        }
        return e1;
    }

    Expression handleFuncDecl(FuncDeclaration fd)
    {
        assert(fd);
        if (fd.type.isTypeFunction().isproperty)
            return resolveProperties(sc, e1);
        return e1;
    }

    if (auto de = e1.isDotExp())
    {
        if (auto os = de.e2.isOverExp())
            return handleOverloadSet(os.vars);
    }
    else if (auto oe = e1.isOverExp())
        return handleOverloadSet(oe.vars);
    else if (auto dti = e1.isDotTemplateInstanceExp())
    {
        if (dti.ti.tempdecl)
            if (auto td = dti.ti.tempdecl.isTemplateDeclaration())
                return handleTemplateDecl(td);
    }
    else if (auto dte = e1.isDotTemplateExp())
        return handleTemplateDecl(dte.td);
    else if (auto se = e1.isScopeExp())
    {
        Dsymbol s = se.sds;
        TemplateInstance ti = s.isTemplateInstance();
        if (ti && !ti.semanticRun && ti.tempdecl)
            if (auto td = ti.tempdecl.isTemplateDeclaration())
                return handleTemplateDecl(td);
    }
    else if (auto et = e1.isTemplateExp())
        return handleTemplateDecl(et.td);
    else if (e1.isDotVarExp() && e1.type.isTypeFunction())
    {
        DotVarExp dve = e1.isDotVarExp();
        return handleFuncDecl(dve.var.isFuncDeclaration());
    }
    else if (e1.isVarExp() && e1.type && e1.type.isTypeFunction() && (sc.intypeof || !e1.isVarExp().var.needThis()))
        return handleFuncDecl(e1.isVarExp().var.isFuncDeclaration());
    return e1;
}

/****************************************
 * Turn symbol `s` into the expression it represents.
 *
 * Params:
 *      s = symbol to resolve
 *      loc = location of use of `s`
 *      sc = context
 *      hasOverloads = applies if `s` represents a function.
 *          true means it's overloaded and will be resolved later,
 *          false means it's the exact function symbol.
 * Returns:
 *      `s` turned into an expression, `ErrorExp` if an error occurred
 */
Expression symbolToExp(Dsymbol s, const ref Loc loc, Scope *sc, bool hasOverloads)
{
    static if (LOGSEMANTIC)
    {
        printf("DsymbolExp::resolve(%s %s)\n", s.kind(), s.toChars());
    }

Lagain:
    Expression e;

    //printf("DsymbolExp:: %p '%s' is a symbol\n", this, toChars());
    //printf("s = '%s', s.kind = '%s'\n", s.toChars(), s.kind());
    Dsymbol olds = s;
    Declaration d = s.isDeclaration();
    if (d && (d.storage_class & STC.templateparameter))
    {
        s = s.toAlias();
    }
    else
    {
        // functions are checked after overloading
        // templates are checked after matching constraints
        if (!s.isFuncDeclaration() && !s.isTemplateDeclaration())
        {
            s.checkDeprecated(loc, sc);
            if (d)
                d.checkDisabled(loc, sc);
        }

        // https://issues.dlang.org/show_bug.cgi?id=12023
        // if 's' is a tuple variable, the tuple is returned.
        s = s.toAlias();

        //printf("s = '%s', s.kind = '%s', s.needThis() = %p\n", s.toChars(), s.kind(), s.needThis());
        if (s != olds && !s.isFuncDeclaration() && !s.isTemplateDeclaration())
        {
            s.checkDeprecated(loc, sc);
            if (d)
                d.checkDisabled(loc, sc);
        }
    }

    if (auto em = s.isEnumMember())
    {
        return em.getVarExp(loc, sc);
    }
    if (auto v = s.isVarDeclaration())
    {
        //printf("Identifier '%s' is a variable, type '%s'\n", s.toChars(), v.type.toChars());
        if (sc.intypeof == 1 && !v.inuse)
            v.dsymbolSemantic(sc);
        if (!v.type ||                  // during variable type inference
            !v.type.deco && v.inuse)    // during variable type semantic
        {
            if (v.inuse)    // variable type depends on the variable itself
                error(loc, "circular reference to %s `%s`", v.kind(), v.toPrettyChars());
            else            // variable type cannot be determined
                error(loc, "forward reference to %s `%s`", v.kind(), v.toPrettyChars());
            return ErrorExp.get();
        }
        if (v.type.ty == Terror)
            return ErrorExp.get();

        if ((v.storage_class & STC.manifest) && v._init)
        {
            if (v.inuse)
            {
                error(loc, "circular initialization of %s `%s`", v.kind(), v.toPrettyChars());
                return ErrorExp.get();
            }
            e = v.expandInitializer(loc);
            v.inuse++;
            e = e.expressionSemantic(sc);
            v.inuse--;
            return e;
        }

        // We need to run semantics to correctly set 'STC.field' if it is a member variable
        // that could be forward referenced. This is needed for 'v.needThis()' to work
        if (v.isThis())
            v.dsymbolSemantic(sc);

        // Change the ancestor lambdas to delegate before hasThis(sc) call.
        if (v.checkNestedReference(sc, loc))
            return ErrorExp.get();

        if (v.needThis() && hasThis(sc))
            e = new DotVarExp(loc, new ThisExp(loc), v);
        else
            e = new VarExp(loc, v);
        e = e.expressionSemantic(sc);
        return e;
    }
    if (auto fld = s.isFuncLiteralDeclaration())
    {
        //printf("'%s' is a function literal\n", fld.toChars());
        e = new FuncExp(loc, fld);
        return e.expressionSemantic(sc);
    }
    if (auto f = s.isFuncDeclaration())
    {
        f = f.toAliasFunc();
        if (!f.functionSemantic())
            return ErrorExp.get();

        if (!hasOverloads && f.checkForwardRef(loc))
            return ErrorExp.get();

        auto fd = s.isFuncDeclaration();
        fd.type = f.type;
        return new VarExp(loc, fd, hasOverloads);
    }
    if (OverDeclaration od = s.isOverDeclaration())
    {
        e = new VarExp(loc, od, true);
        e.type = Type.tvoid;
        return e;
    }
    if (OverloadSet o = s.isOverloadSet())
    {
        //printf("'%s' is an overload set\n", o.toChars());
        return new OverExp(loc, o);
    }

    if (Import imp = s.isImport())
    {
        if (!imp.pkg)
        {
            .error(loc, "forward reference of import `%s`", imp.toChars());
            return ErrorExp.get();
        }
        auto ie = new ScopeExp(loc, imp.pkg);
        return ie.expressionSemantic(sc);
    }
    if (Package pkg = s.isPackage())
    {
        auto ie = new ScopeExp(loc, pkg);
        return ie.expressionSemantic(sc);
    }
    if (Module mod = s.isModule())
    {
        auto ie = new ScopeExp(loc, mod);
        return ie.expressionSemantic(sc);
    }
    if (Nspace ns = s.isNspace())
    {
        auto ie = new ScopeExp(loc, ns);
        return ie.expressionSemantic(sc);
    }

    if (Type t = s.getType())
    {
        return (new TypeExp(loc, t)).expressionSemantic(sc);
    }

    if (TupleDeclaration tup = s.isTupleDeclaration())
    {
        if (tup.needThis() && hasThis(sc))
            e = new DotVarExp(loc, new ThisExp(loc), tup);
        else
            e = new TupleExp(loc, tup);
        e = e.expressionSemantic(sc);
        return e;
    }

    if (TemplateInstance ti = s.isTemplateInstance())
    {
        ti.dsymbolSemantic(sc);
        if (!ti.inst || ti.errors)
            return ErrorExp.get();
        s = ti.toAlias();
        if (!s.isTemplateInstance())
            goto Lagain;
        e = new ScopeExp(loc, ti);
        e = e.expressionSemantic(sc);
        return e;
    }
    if (TemplateDeclaration td = s.isTemplateDeclaration())
    {
        Dsymbol p = td.toParentLocal();
        FuncDeclaration fdthis = hasThis(sc);
        AggregateDeclaration ad = p ? p.isAggregateDeclaration() : null;
        if (fdthis && ad && fdthis.isMemberLocal() == ad && (td._scope.stc & STC.static_) == 0)
        {
            e = new DotTemplateExp(loc, new ThisExp(loc), td);
        }
        else
            e = new TemplateExp(loc, td);
        e = e.expressionSemantic(sc);
        return e;
    }

    .error(loc, "%s `%s` is not a variable", s.kind(), s.toChars());
    return ErrorExp.get();
}

/*************************************************************
 * Given var, get the
 * right `this` pointer if var is in an outer class, but our
 * existing `this` pointer is in an inner class.
 * Params:
 *      loc = location to use for error messages
 *      sc = context
 *      ad = struct or class we need the correct `this` for
 *      e1 = existing `this`
 *      var = the specific member of ad we're accessing
 *      flag = if true, return `null` instead of throwing an error
 * Returns:
 *      Expression representing the `this` for the var
 */
private Expression getRightThis(const ref Loc loc, Scope* sc, AggregateDeclaration ad, Expression e1, Dsymbol var, int flag = 0)
{
    //printf("\ngetRightThis(e1 = %s, ad = %s, var = %s)\n", e1.toChars(), ad.toChars(), var.toChars());
L1:
    Type t = e1.type.toBasetype();
    //printf("e1.type = %s, var.type = %s\n", e1.type.toChars(), var.type.toChars());

    if (e1.op == TOK.objcClassReference)
    {
        // We already have an Objective-C class reference, just use that as 'this'.
        return e1;
    }
    else if (ad && ad.isClassDeclaration && ad.isClassDeclaration.classKind == ClassKind.objc &&
             var.isFuncDeclaration && var.isFuncDeclaration.isStatic &&
             var.isFuncDeclaration.objc.selector)
    {
        return new ObjcClassReferenceExp(e1.loc, ad.isClassDeclaration());
    }

    /* Access of a member which is a template parameter in dual-scope scenario
     * class A { inc(alias m)() { ++m; } } // `m` needs `this` of `B`
     * class B {int m; inc() { new A().inc!m(); } }
     */
    if (e1.op == TOK.this_)
    {
        FuncDeclaration f = hasThis(sc);
        if (f && f.isThis2)
        {
            if (f.followInstantiationContext(ad))
            {
                e1 = new VarExp(loc, f.vthis);
                e1 = new PtrExp(loc, e1);
                e1 = new IndexExp(loc, e1, IntegerExp.literal!1);
                e1 = getThisSkipNestedFuncs(loc, sc, f.toParent2(), ad, e1, t, var);
                if (e1.op == TOK.error)
                    return e1;
                goto L1;
            }
        }
    }

    /* If e1 is not the 'this' pointer for ad
     */
    if (ad &&
        !(t.isTypePointer() && t.nextOf().isTypeStruct() && t.nextOf().isTypeStruct().sym == ad) &&
        !(t.isTypeStruct() && t.isTypeStruct().sym == ad))
    {
        ClassDeclaration cd = ad.isClassDeclaration();
        ClassDeclaration tcd = t.isClassHandle();

        /* e1 is the right this if ad is a base class of e1
         */
        if (!cd || !tcd || !(tcd == cd || cd.isBaseOf(tcd, null)))
        {
            /* Only classes can be inner classes with an 'outer'
             * member pointing to the enclosing class instance
             */
            if (tcd && tcd.isNested())
            {
                /* e1 is the 'this' pointer for an inner class: tcd.
                 * Rewrite it as the 'this' pointer for the outer class.
                 */
                auto vthis = tcd.followInstantiationContext(ad) ? tcd.vthis2 : tcd.vthis;
                e1 = new DotVarExp(loc, e1, vthis);
                e1.type = vthis.type;
                e1.type = e1.type.addMod(t.mod);
                // Do not call ensureStaticLinkTo()
                //e1 = e1.semantic(sc);

                // Skip up over nested functions, and get the enclosing
                // class type.
                e1 = getThisSkipNestedFuncs(loc, sc, tcd.toParentP(ad), ad, e1, t, var);
                if (e1.op == TOK.error)
                    return e1;
                goto L1;
            }

            /* Can't find a path from e1 to ad
             */
            if (flag)
                return null;
            e1.error("`this` for `%s` needs to be type `%s` not type `%s`", var.toChars(), ad.toChars(), t.toChars());
            return ErrorExp.get();
        }
    }
    return e1;
}

/***************************************
 * Pull out any properties.
 */
private Expression resolvePropertiesX(Scope* sc, Expression e1, Expression e2 = null)
{
    //printf("resolvePropertiesX, e1 = %s %s, e2 = %s\n", Token.toChars(e1.op), e1.toChars(), e2 ? e2.toChars() : null);
    Loc loc = e1.loc;

    OverloadSet os;
    Dsymbol s;
    Objects* tiargs;
    Type tthis;
    if (auto de = e1.isDotExp())
    {
        if (auto oe = de.e2.isOverExp())
        {
            tiargs = null;
            tthis = de.e1.type;
            os = oe.vars;
            goto Los;
        }
    }
    else if (e1.isOverExp())
    {
        tiargs = null;
        tthis = null;
        os = e1.isOverExp().vars;
    Los:
        assert(os);
        FuncDeclaration fd = null;
        if (e2)
        {
            e2 = e2.expressionSemantic(sc);
            if (e2.op == TOK.error)
                return ErrorExp.get();
            e2 = resolveProperties(sc, e2);

            Expressions a;
            a.push(e2);

            for (size_t i = 0; i < os.a.dim; i++)
            {
                if (FuncDeclaration f = resolveFuncCall(loc, sc, os.a[i], tiargs, tthis, &a, FuncResolveFlag.quiet))
                {
                    if (f.errors)
                        return ErrorExp.get();
                    fd = f;
                    assert(fd.type.ty == Tfunction);
                }
            }
            if (fd)
            {
                Expression e = new CallExp(loc, e1, e2);
                return e.expressionSemantic(sc);
            }
        }
        {
            for (size_t i = 0; i < os.a.dim; i++)
            {
                if (FuncDeclaration f = resolveFuncCall(loc, sc, os.a[i], tiargs, tthis, null, FuncResolveFlag.quiet))
                {
                    if (f.errors)
                        return ErrorExp.get();
                    fd = f;
                    assert(fd.type.ty == Tfunction);
                    auto tf = fd.type.isTypeFunction();
                    if (!tf.isref && e2)
                    {
                        error(loc, "%s is not an lvalue", e1.toChars());
                        return ErrorExp.get();
                    }
                }
            }
            if (fd)
            {
                Expression e = new CallExp(loc, e1);
                if (e2)
                    e = new AssignExp(loc, e, e2);
                return e.expressionSemantic(sc);
            }
        }
        if (e2)
            goto Leprop;
    }
    else if (auto dti = e1.isDotTemplateInstanceExp())
    {
        if (!dti.findTempDecl(sc))
            goto Leprop;
        if (!dti.ti.semanticTiargs(sc))
            goto Leprop;
        tiargs = dti.ti.tiargs;
        tthis = dti.e1.type;
        if ((os = dti.ti.tempdecl.isOverloadSet()) !is null)
            goto Los;
        if ((s = dti.ti.tempdecl) !is null)
            goto Lfd;
    }
    else if (auto dte = e1.isDotTemplateExp())
    {
        s = dte.td;
        tiargs = null;
        tthis = dte.e1.type;
        goto Lfd;
    }
    else if (auto se = e1.isScopeExp())
    {
        s = se.sds;
        TemplateInstance ti = s.isTemplateInstance();
        if (ti && !ti.semanticRun && ti.tempdecl)
        {
            //assert(ti.needsTypeInference(sc));
            if (!ti.semanticTiargs(sc))
                goto Leprop;
            tiargs = ti.tiargs;
            tthis = null;
            if ((os = ti.tempdecl.isOverloadSet()) !is null)
                goto Los;
            if ((s = ti.tempdecl) !is null)
                goto Lfd;
        }
    }
    else if (auto te = e1.isTemplateExp())
    {
        s = te.td;
        tiargs = null;
        tthis = null;
        goto Lfd;
    }
    else if (e1.op == TOK.dotVariable && e1.type && (e1.type.toBasetype().ty == Tfunction || (cast(DotVarExp)e1).var.isOverDeclaration()))
    {
        DotVarExp dve = cast(DotVarExp)e1;
        s = dve.var;
        tiargs = null;
        tthis = dve.e1.type;
        goto Lfd;
    }
    else if (sc && sc.flags & SCOPE.Cfile && e1.op == TOK.variable && !e2)
    {
        // ImportC: do not implicitly call function if no ( ) are present
    }
    else if (e1.op == TOK.variable && e1.type && (e1.type.toBasetype().ty == Tfunction || (cast(VarExp)e1).var.isOverDeclaration()))
    {
        s = (cast(VarExp)e1).var;
        tiargs = null;
        tthis = null;
    Lfd:
        assert(s);
        if (e2)
        {
            e2 = e2.expressionSemantic(sc);
            if (e2.op == TOK.error)
                return ErrorExp.get();
            e2 = resolveProperties(sc, e2);

            Expressions a;
            a.push(e2);

            FuncDeclaration fd = resolveFuncCall(loc, sc, s, tiargs, tthis, &a, FuncResolveFlag.quiet);
            if (fd && fd.type)
            {
                if (fd.errors)
                    return ErrorExp.get();
                if (!checkSymbolAccess(sc, fd))
                {
                    // @@@DEPRECATED_2020-10@@@
                    // When turning into error, uncomment the return statement
                    TypeFunction tf = cast(TypeFunction)fd.type;
                    deprecation(loc, "Function `%s` of type `%s` is not accessible from module `%s`",
                                fd.toPrettyChars(), tf.toChars, sc._module.toChars);
                    //return ErrorExp.get();
                }
                assert(fd.type.ty == Tfunction);
                Expression e = new CallExp(loc, e1, e2);
                return e.expressionSemantic(sc);
            }
        }
        {
            FuncDeclaration fd = resolveFuncCall(loc, sc, s, tiargs, tthis, null, FuncResolveFlag.quiet);
            if (fd && fd.type)
            {
                if (fd.errors)
                    return ErrorExp.get();
                assert(fd.type.ty == Tfunction);
                TypeFunction tf = cast(TypeFunction)fd.type;
                if (!e2 || tf.isref)
                {
                    if (!checkSymbolAccess(sc, fd))
                    {
                        // @@@DEPRECATED_2020-10@@@
                        // When turning into error, uncomment the return statement
                        deprecation(loc, "Function `%s` of type `%s` is not accessible from module `%s`",
                                    fd.toPrettyChars(), tf.toChars, sc._module.toChars);
                        //return ErrorExp.get();
                    }
                    Expression e = new CallExp(loc, e1);
                    if (e2)
                        e = new AssignExp(loc, e, e2);
                    return e.expressionSemantic(sc);
                }
            }
        }
        if (FuncDeclaration fd = s.isFuncDeclaration())
        {
            // Keep better diagnostic message for invalid property usage of functions
            assert(fd.type.ty == Tfunction);
            Expression e = new CallExp(loc, e1, e2);
            return e.expressionSemantic(sc);
        }
        if (e2)
            goto Leprop;
    }
    if (e1.op == TOK.variable)
    {
        VarExp ve = cast(VarExp)e1;
        VarDeclaration v = ve.var.isVarDeclaration();
        if (v && ve.checkPurity(sc, v))
            return ErrorExp.get();
    }
    if (e2)
        return null;

    if (e1.type && e1.op != TOK.type) // function type is not a property
    {
        /* Look for e1 being a lazy parameter; rewrite as delegate call
         * only if the symbol wasn't already treated as a delegate
         */
        auto ve = e1.isVarExp();
        if (ve && ve.var.storage_class & STC.lazy_ && !ve.delegateWasExtracted)
        {
                Expression e = new CallExp(loc, e1);
                return e.expressionSemantic(sc);
        }
        else if (e1.op == TOK.dotVariable)
        {
            // Check for reading overlapped pointer field in @safe code.
            if (checkUnsafeAccess(sc, e1, true, true))
                return ErrorExp.get();
        }
        else if (e1.op == TOK.call)
        {
            CallExp ce = cast(CallExp)e1;
            // Check for reading overlapped pointer field in @safe code.
            if (checkUnsafeAccess(sc, ce.e1, true, true))
                return ErrorExp.get();
        }
    }

    if (!e1.type)
    {
        error(loc, "cannot resolve type for %s", e1.toChars());
        e1 = ErrorExp.get();
    }
    return e1;

Leprop:
    error(loc, "not a property %s", e1.toChars());
    return ErrorExp.get();
}

extern (C++) Expression resolveProperties(Scope* sc, Expression e)
{
    //printf("resolveProperties(%s)\n", e.toChars());
    e = resolvePropertiesX(sc, e);
    if (e.checkRightThis(sc))
        return ErrorExp.get();
    return e;
}

/****************************************
 * The common type is determined by applying ?: to each pair.
 * Output:
 *      exps[]  properties resolved, implicitly cast to common type, rewritten in place
 * Returns:
 *      The common type, or `null` if an error has occured
 */
private Type arrayExpressionToCommonType(Scope* sc, ref Expressions exps)
{
    /* Still have a problem with:
     *  ubyte[][] = [ cast(ubyte[])"hello", [1]];
     * which works if the array literal is initialized top down with the ubyte[][]
     * type, but fails with this function doing bottom up typing.
     */

    //printf("arrayExpressionToCommonType()\n");
    scope IntegerExp integerexp = IntegerExp.literal!0;
    scope CondExp condexp = new CondExp(Loc.initial, integerexp, null, null);

    Type t0 = null;
    Expression e0 = null;
    bool foundType;

    for (size_t i = 0; i < exps.dim; i++)
    {
        Expression e = exps[i];
        if (!e)
            continue;

        e = resolveProperties(sc, e);
        if (!e.type)
        {
            e.error("`%s` has no value", e.toChars());
            t0 = Type.terror;
            continue;
        }
        if (e.op == TOK.type)
        {
            foundType = true; // do not break immediately, there might be more errors
            e.checkValue(); // report an error "type T has no value"
            t0 = Type.terror;
            continue;
        }
        if (e.type.ty == Tvoid)
        {
            // void expressions do not concur to the determination of the common
            // type.
            continue;
        }
        if (checkNonAssignmentArrayOp(e))
        {
            t0 = Type.terror;
            continue;
        }

        e = doCopyOrMove(sc, e);

        if (!foundType && t0 && !t0.equals(e.type))
        {
            /* This applies ?: to merge the types. It's backwards;
             * ?: should call this function to merge types.
             */
            condexp.type = null;
            condexp.e1 = e0;
            condexp.e2 = e;
            condexp.loc = e.loc;
            Expression ex = condexp.expressionSemantic(sc);
            if (ex.op == TOK.error)
                e = ex;
            else if (e.op == TOK.function_ || e.op == TOK.delegate_)
            {
                // https://issues.dlang.org/show_bug.cgi?id=21285
                // Functions and delegates don't convert correctly with castTo below
                exps[i] = condexp.e1;
                e = condexp.e2;
            }
            else
            {
                // Convert to common type
                exps[i] = condexp.e1.castTo(sc, condexp.type);
                e = condexp.e2.castTo(sc, condexp.type);
            }
        }
        e0 = e;
        t0 = e.type;
        if (e.op != TOK.error)
            exps[i] = e;
    }

    // [] is typed as void[]
    if (!t0)
        return Type.tvoid;

    // It's an error, don't do the cast
    if (t0.ty == Terror)
        return null;

    for (size_t i = 0; i < exps.dim; i++)
    {
        Expression e = exps[i];
        if (!e)
            continue;

        e = e.implicitCastTo(sc, t0);
        if (e.op == TOK.error)
        {
            /* https://issues.dlang.org/show_bug.cgi?id=13024
             * a workaround for the bug in typeMerge -
             * it should paint e1 and e2 by deduced common type,
             * but doesn't in this particular case.
             */
            return null;
        }
        exps[i] = e;
    }
    return t0;
}

private Expression opAssignToOp(const ref Loc loc, TOK op, Expression e1, Expression e2)
{
    Expression e;
    switch (op)
    {
    case TOK.addAssign:
        e = new AddExp(loc, e1, e2);
        break;

    case TOK.minAssign:
        e = new MinExp(loc, e1, e2);
        break;

    case TOK.mulAssign:
        e = new MulExp(loc, e1, e2);
        break;

    case TOK.divAssign:
        e = new DivExp(loc, e1, e2);
        break;

    case TOK.modAssign:
        e = new ModExp(loc, e1, e2);
        break;

    case TOK.andAssign:
        e = new AndExp(loc, e1, e2);
        break;

    case TOK.orAssign:
        e = new OrExp(loc, e1, e2);
        break;

    case TOK.xorAssign:
        e = new XorExp(loc, e1, e2);
        break;

    case TOK.leftShiftAssign:
        e = new ShlExp(loc, e1, e2);
        break;

    case TOK.rightShiftAssign:
        e = new ShrExp(loc, e1, e2);
        break;

    case TOK.unsignedRightShiftAssign:
        e = new UshrExp(loc, e1, e2);
        break;

    default:
        assert(0);
    }
    return e;
}

/*********************
 * Rewrite:
 *    array.length op= e2
 * as:
 *    array.length = array.length op e2
 * or:
 *    auto tmp = &array;
 *    (*tmp).length = (*tmp).length op e2
 */
private Expression rewriteOpAssign(BinExp exp)
{
    Expression e;

    assert(exp.e1.op == TOK.arrayLength);
    ArrayLengthExp ale = cast(ArrayLengthExp)exp.e1;
    if (ale.e1.op == TOK.variable)
    {
        e = opAssignToOp(exp.loc, exp.op, ale, exp.e2);
        e = new AssignExp(exp.loc, ale.syntaxCopy(), e);
    }
    else
    {
        /*    auto tmp = &array;
         *    (*tmp).length = (*tmp).length op e2
         */
        auto tmp = copyToTemp(0, "__arraylength", new AddrExp(ale.loc, ale.e1));

        Expression e1 = new ArrayLengthExp(ale.loc, new PtrExp(ale.loc, new VarExp(ale.loc, tmp)));
        Expression elvalue = e1.syntaxCopy();
        e = opAssignToOp(exp.loc, exp.op, e1, exp.e2);
        e = new AssignExp(exp.loc, elvalue, e);
        e = new CommaExp(exp.loc, new DeclarationExp(ale.loc, tmp), e);
    }
    return e;
}

/****************************************
 * Preprocess arguments to function.
 * Input:
 *      reportErrors    whether or not to report errors here.  Some callers are not
 *                      checking actual function params, so they'll do their own error reporting
 * Output:
 *      exps[]  tuples expanded, properties resolved, rewritten in place
 * Returns:
 *      true    a semantic error occurred
 */
private bool preFunctionParameters(Scope* sc, Expressions* exps, const bool reportErrors = true)
{
    bool err = false;
    if (exps)
    {
        expandTuples(exps);

        for (size_t i = 0; i < exps.dim; i++)
        {
            Expression arg = (*exps)[i];
            arg = resolveProperties(sc, arg);
            arg = arg.arrayFuncConv(sc);
            if (arg.op == TOK.type)
            {
                // for static alias this: https://issues.dlang.org/show_bug.cgi?id=17684
                arg = resolveAliasThis(sc, arg);

                if (arg.op == TOK.type)
                {
                    if (reportErrors)
                    {
                        arg.error("cannot pass type `%s` as a function argument", arg.toChars());
                        arg = ErrorExp.get();
                    }
                    err = true;
                }
            }
            else if (arg.type.toBasetype().ty == Tfunction)
            {
                if (reportErrors)
                {
                    arg.error("cannot pass function `%s` as a function argument", arg.toChars());
                    arg = ErrorExp.get();
                }
                err = true;
            }
            else if (checkNonAssignmentArrayOp(arg))
            {
                arg = ErrorExp.get();
                err = true;
            }
            (*exps)[i] = arg;
        }
    }
    return err;
}

/********************************************
 * Issue an error if default construction is disabled for type t.
 * Default construction is required for arrays and 'out' parameters.
 * Returns:
 *      true    an error was issued
 */
private bool checkDefCtor(Loc loc, Type t)
{
    t = t.baseElemOf();
    if (t.ty == Tstruct)
    {
        StructDeclaration sd = (cast(TypeStruct)t).sym;
        if (sd.noDefaultCtor)
        {
            sd.error(loc, "default construction is disabled");
            return true;
        }
    }
    return false;
}

/****************************************
 * Now that we know the exact type of the function we're calling,
 * the arguments[] need to be adjusted:
 *      1. implicitly convert argument to the corresponding parameter type
 *      2. add default arguments for any missing arguments
 *      3. do default promotions on arguments corresponding to ...
 *      4. add hidden _arguments[] argument
 *      5. call copy constructor for struct value arguments
 * Params:
 *      loc       = location of function call
 *      sc        = context
 *      tf        = type of the function
 *      ethis     = `this` argument, `null` if none or not known
 *      tthis     = type of `this` argument, `null` if no `this` argument
 *      arguments = array of actual arguments to function call
 *      fd        = the function being called, `null` if called indirectly
 *      prettype  = set to return type of function
 *      peprefix  = set to expression to execute before `arguments[]` are evaluated, `null` if none
 * Returns:
 *      true    errors happened
 */
private bool functionParameters(const ref Loc loc, Scope* sc,
    TypeFunction tf, Expression ethis, Type tthis, Expressions* arguments, FuncDeclaration fd,
    Type* prettype, Expression* peprefix)
{
    //printf("functionParameters() %s\n", fd ? fd.toChars() : "");
    assert(arguments);
    assert(fd || tf.next);
    size_t nargs = arguments ? arguments.dim : 0;
    const size_t nparams = tf.parameterList.length;
    const olderrors = global.errors;
    bool err = false;
    *prettype = Type.terror;
    Expression eprefix = null;
    *peprefix = null;

    if (nargs > nparams && tf.parameterList.varargs == VarArg.none)
    {
        error(loc, "expected %llu arguments, not %llu for non-variadic function type `%s`", cast(ulong)nparams, cast(ulong)nargs, tf.toChars());
        return true;
    }

    // If inferring return type, and semantic3() needs to be run if not already run
    if (!tf.next && fd.inferRetType)
    {
        fd.functionSemantic();
    }
    else if (fd && fd.parent)
    {
        TemplateInstance ti = fd.parent.isTemplateInstance();
        if (ti && ti.tempdecl)
        {
            fd.functionSemantic3();
        }
    }

    /* If calling a pragma(inline, true) function,
     * set flag to later scan for inlines.
     */
    if (fd && fd.inlining == PINLINE.always)
    {
        if (sc._module)
            sc._module.hasAlwaysInlines = true;
        if (sc.func)
            sc.func.hasAlwaysInlines = true;
    }

    const isCtorCall = fd && fd.needThis() && fd.isCtorDeclaration();

    const size_t n = (nargs > nparams) ? nargs : nparams; // n = max(nargs, nparams)

    /* If the function return type has wildcards in it, we'll need to figure out the actual type
     * based on the actual argument types.
     * Start with the `this` argument, later on merge into wildmatch the mod bits of the rest
     * of the arguments.
     */
    MOD wildmatch = (tthis && !isCtorCall) ? tthis.Type.deduceWild(tf, false) : 0;

    bool done = false;
    foreach (const i; 0 .. n)
    {
        Expression arg = (i < nargs) ? (*arguments)[i] : null;

        if (i < nparams)
        {
            bool errorArgs()
            {
                error(loc, "expected %llu function arguments, not %llu", cast(ulong)nparams, cast(ulong)nargs);
                return true;
            }

            Parameter p = tf.parameterList[i];

            if (!arg)
            {
                if (!p.defaultArg)
                {
                    if (tf.parameterList.varargs == VarArg.typesafe && i + 1 == nparams)
                        goto L2;
                    return errorArgs();
                }
                arg = p.defaultArg;
                arg = inlineCopy(arg, sc);
                // __FILE__, __LINE__, __MODULE__, __FUNCTION__, and __PRETTY_FUNCTION__
                arg = arg.resolveLoc(loc, sc);
                arguments.push(arg);
                nargs++;
            }
            else
            {
                if (isDefaultInitOp(arg.op))
                {
                    arg = arg.resolveLoc(loc, sc);
                    (*arguments)[i] = arg;
                }
            }


            if (tf.parameterList.varargs == VarArg.typesafe && i + 1 == nparams) // https://dlang.org/spec/function.html#variadic
            {
                //printf("\t\tvarargs == 2, p.type = '%s'\n", p.type.toChars());
                {
                    MATCH m;
                    if ((m = arg.implicitConvTo(p.type)) > MATCH.nomatch)
                    {
                        if (p.type.nextOf() && arg.implicitConvTo(p.type.nextOf()) >= m)
                            goto L2;
                        else if (nargs != nparams)
                            return errorArgs();
                        goto L1;
                    }
                }
            L2:
                Type tb = p.type.toBasetype();
                switch (tb.ty)
                {
                case Tsarray:
                case Tarray:
                    {
                        /* Create a static array variable v of type arg.type:
                         *  T[dim] __arrayArg = [ arguments[i], ..., arguments[nargs-1] ];
                         *
                         * The array literal in the initializer of the hidden variable
                         * is now optimized.
                         * https://issues.dlang.org/show_bug.cgi?id=2356
                         */
                        Type tbn = (cast(TypeArray)tb).next;    // array element type
                        Type tret = p.isLazyArray();

                        auto elements = new Expressions(nargs - i);
                        foreach (u; 0 .. elements.dim)
                        {
                            Expression a = (*arguments)[i + u];
                            if (tret && a.implicitConvTo(tret))
                            {
                                // p is a lazy array of delegates, tret is return type of the delegates
                                a = a.implicitCastTo(sc, tret)
                                     .optimize(WANTvalue)
                                     .toDelegate(tret, sc);
                            }
                            else
                                a = a.implicitCastTo(sc, tbn);
                            a = a.addDtorHook(sc);
                            (*elements)[u] = a;
                        }
                        // https://issues.dlang.org/show_bug.cgi?id=14395
                        // Convert to a static array literal, or its slice.
                        arg = new ArrayLiteralExp(loc, tbn.sarrayOf(nargs - i), elements);
                        if (tb.ty == Tarray)
                        {
                            arg = new SliceExp(loc, arg, null, null);
                            arg.type = p.type;
                        }
                        break;
                    }
                case Tclass:
                    {
                        /* Set arg to be:
                         *      new Tclass(arg0, arg1, ..., argn)
                         */
                        auto args = new Expressions(nargs - i);
                        foreach (u; i .. nargs)
                            (*args)[u - i] = (*arguments)[u];
                        arg = new NewExp(loc, null, null, p.type, args);
                        break;
                    }
                default:
                    if (!arg)
                    {
                        error(loc, "not enough arguments");
                        return true;
                    }
                    break;
                }
                arg = arg.expressionSemantic(sc);
                //printf("\targ = '%s'\n", arg.toChars());
                arguments.setDim(i + 1);
                (*arguments)[i] = arg;
                nargs = i + 1;
                done = true;
            }

        L1:
            if (!(p.storageClass & STC.lazy_ && p.type.ty == Tvoid))
            {
                if (ubyte wm = arg.type.deduceWild(p.type, p.isReference()))
                {
                    wildmatch = wildmatch ? MODmerge(wildmatch, wm) : wm;
                    //printf("[%d] p = %s, a = %s, wm = %d, wildmatch = %d\n", i, p.type.toChars(), arg.type.toChars(), wm, wildmatch);
                }
            }
        }
        if (done)
            break;
    }
    if ((wildmatch == MODFlags.mutable || wildmatch == MODFlags.immutable_) &&
        tf.next && tf.next.hasWild() &&
        (tf.isref || !tf.next.implicitConvTo(tf.next.immutableOf())))
    {
        bool errorInout(MOD wildmatch)
        {
            const(char)* s = wildmatch == MODFlags.mutable ? "mutable" : MODtoChars(wildmatch);
            error(loc, "modify `inout` to `%s` is not allowed inside `inout` function", s);
            return true;
        }

        if (fd)
        {
            /* If the called function may return the reference to
             * outer inout data, it should be rejected.
             *
             * void foo(ref inout(int) x) {
             *   ref inout(int) bar(inout(int)) { return x; }
             *   struct S {
             *      ref inout(int) bar() inout { return x; }
             *      ref inout(int) baz(alias a)() inout { return x; }
             *   }
             *   bar(int.init) = 1;  // bad!
             *   S().bar() = 1;      // bad!
             * }
             * void test() {
             *   int a;
             *   auto s = foo(a);
             *   s.baz!a() = 1;      // bad!
             * }
             *
             */
            bool checkEnclosingWild(Dsymbol s)
            {
                bool checkWild(Dsymbol s)
                {
                    if (!s)
                        return false;
                    if (auto ad = s.isAggregateDeclaration())
                    {
                        if (ad.isNested())
                            return checkEnclosingWild(s);
                    }
                    else if (auto ff = s.isFuncDeclaration())
                    {
                        if ((cast(TypeFunction)ff.type).iswild)
                            return errorInout(wildmatch);

                        if (ff.isNested() || ff.isThis())
                            return checkEnclosingWild(s);
                    }
                    return false;
                }

                Dsymbol ctx0 = s.toParent2();
                Dsymbol ctx1 = s.toParentLocal();
                if (checkWild(ctx0))
                    return true;
                if (ctx0 != ctx1)
                    return checkWild(ctx1);
                return false;
            }
            if ((fd.isThis() || fd.isNested()) && checkEnclosingWild(fd))
                return true;
        }
        else if (tf.isWild())
            return errorInout(wildmatch);
    }

    Expression firstArg = ((tf.next && tf.next.ty == Tvoid || isCtorCall) &&
                           tthis &&
                           tthis.isMutable() && tthis.toBasetype().ty == Tstruct &&
                           tthis.hasPointers())
                          ? ethis : null;

    assert(nargs >= nparams);
    foreach (const i, arg; (*arguments)[0 .. nargs])
    {
        assert(arg);
        if (i < nparams)
        {
            Parameter p = tf.parameterList[i];
            Type targ = arg.type;               // keep original type for isCopyable() because alias this
                                                // resolution may hide an uncopyable type

            if (!(p.storageClass & STC.lazy_ && p.type.ty == Tvoid))
            {
                Type tprm = p.type.hasWild()
                    ? p.type.substWildTo(wildmatch)
                    : p.type;

                const hasCopyCtor = (arg.type.ty == Tstruct) && (cast(TypeStruct)arg.type).sym.hasCopyCtor;
                const typesMatch = arg.type.mutableOf().unSharedOf().equals(tprm.mutableOf().unSharedOf());
                if (!((hasCopyCtor && typesMatch) || tprm.equals(arg.type)))
                {
                    //printf("arg.type = %s, p.type = %s\n", arg.type.toChars(), p.type.toChars());
                    arg = arg.implicitCastTo(sc, tprm);
                    arg = arg.optimize(WANTvalue, p.isReference());
                }
            }

            // Support passing rvalue to `in` parameters
            if ((p.storageClass & (STC.in_ | STC.ref_)) == (STC.in_ | STC.ref_))
            {
                if (!arg.isLvalue())
                {
                    auto v = copyToTemp(STC.exptemp, "__rvalue", arg);
                    Expression ev = new DeclarationExp(arg.loc, v);
                    ev = new CommaExp(arg.loc, ev, new VarExp(arg.loc, v));
                    arg = ev.expressionSemantic(sc);
                }
                arg = arg.toLvalue(sc, arg);

                // Look for mutable misaligned pointer, etc., in @safe mode
                err |= checkUnsafeAccess(sc, arg, false, true);
            }
            else if (p.storageClass & STC.ref_)
            {
                if (global.params.rvalueRefParam &&
                    !arg.isLvalue() &&
                    targ.isCopyable())
                {   /* allow rvalues to be passed to ref parameters by copying
                     * them to a temp, then pass the temp as the argument
                     */
                    auto v = copyToTemp(0, "__rvalue", arg);
                    Expression ev = new DeclarationExp(arg.loc, v);
                    ev = new CommaExp(arg.loc, ev, new VarExp(arg.loc, v));
                    arg = ev.expressionSemantic(sc);
                }
                arg = arg.toLvalue(sc, arg);

                // Look for mutable misaligned pointer, etc., in @safe mode
                err |= checkUnsafeAccess(sc, arg, false, true);
            }
            else if (p.storageClass & STC.out_)
            {
                Type t = arg.type;
                if (!t.isMutable() || !t.isAssignable()) // check blit assignable
                {
                    arg.error("cannot modify struct `%s` with immutable members", arg.toChars());
                    err = true;
                }
                else
                {
                    // Look for misaligned pointer, etc., in @safe mode
                    err |= checkUnsafeAccess(sc, arg, false, true);
                    err |= checkDefCtor(arg.loc, t); // t must be default constructible
                }
                arg = arg.toLvalue(sc, arg);
            }
            else if (p.storageClass & STC.lazy_)
            {
                // Convert lazy argument to a delegate
                auto t = (p.type.ty == Tvoid) ? p.type : arg.type;
                arg = toDelegate(arg, t, sc);
            }
            //printf("arg: %s\n", arg.toChars());
            //printf("type: %s\n", arg.type.toChars());
            //printf("param: %s\n", p.toChars());

            if (firstArg && p.storageClass & STC.return_)
            {
                /* Argument value can be assigned to firstArg.
                 * Check arg to see if it matters.
                 */
                if (global.params.useDIP1000 == FeatureState.enabled)
                    err |= checkParamArgumentReturn(sc, firstArg, arg, false);
            }
            else if (tf.parameterEscapes(tthis, p))
            {
                /* Argument value can escape from the called function.
                 * Check arg to see if it matters.
                 */
                if (global.params.useDIP1000 == FeatureState.enabled)
                    err |= checkParamArgumentEscape(sc, fd, p, arg, false, false);
            }
            else if (!(p.storageClass & STC.return_))
            {
                /* Argument value cannot escape from the called function.
                 */
                Expression a = arg;
                if (a.op == TOK.cast_)
                    a = (cast(CastExp)a).e1;

                ArrayLiteralExp ale;
                if (p.type.toBasetype().ty == Tarray &&
                    (ale = a.isArrayLiteralExp()) !is null)
                {
                    // allocate the array literal as temporary static array on the stack
                    ale.type = ale.type.nextOf().sarrayOf(ale.elements ? ale.elements.length : 0);
                    auto tmp = copyToTemp(0, "__arrayliteral_on_stack", ale);
                    auto declareTmp = new DeclarationExp(ale.loc, tmp);
                    auto castToSlice = new CastExp(ale.loc, new VarExp(ale.loc, tmp), p.type);
                    arg = CommaExp.combine(declareTmp, castToSlice);
                    arg = arg.expressionSemantic(sc);
                }
                else if (a.op == TOK.function_)
                {
                    /* Function literals can only appear once, so if this
                     * appearance was scoped, there cannot be any others.
                     */
                    FuncExp fe = cast(FuncExp)a;
                    fe.fd.tookAddressOf = 0;
                }
                else if (a.op == TOK.delegate_)
                {
                    /* For passing a delegate to a scoped parameter,
                     * this doesn't count as taking the address of it.
                     * We only worry about 'escaping' references to the function.
                     */
                    DelegateExp de = cast(DelegateExp)a;
                    if (de.e1.op == TOK.variable)
                    {
                        VarExp ve = cast(VarExp)de.e1;
                        FuncDeclaration f = ve.var.isFuncDeclaration();
                        if (f)
                        {
                            if (f.tookAddressOf)
                                --f.tookAddressOf;
                            //printf("--tookAddressOf = %d\n", f.tookAddressOf);
                        }
                    }
                }
            }
            if (!p.isReference())
                err |= arg.checkSharedAccess(sc);

            arg = arg.optimize(WANTvalue, p.isReference());

            /* Determine if this parameter is the "first reference" parameter through which
             * later "return" arguments can be stored.
             */
            if (i == 0 && !tthis && p.isReference() && p.type &&
                (tf.next && tf.next.ty == Tvoid || isCtorCall))
            {
                Type tb = p.type.baseElemOf();
                if (tb.isMutable() && tb.hasPointers())
                {
                    firstArg = arg;
                }
            }
        }
        else
        {
            // These will be the trailing ... arguments
            // If not D linkage, do promotions
            if (tf.linkage != LINK.d)
            {
                // Promote bytes, words, etc., to ints
                arg = integralPromotions(arg, sc);

                // Promote floats to doubles
                switch (arg.type.ty)
                {
                case Tfloat32:
                    arg = arg.castTo(sc, Type.tfloat64);
                    break;

                case Timaginary32:
                    arg = arg.castTo(sc, Type.timaginary64);
                    break;

                default:
                    break;
                }
                if (tf.parameterList.varargs == VarArg.variadic)
                {
                    const(char)* p = tf.linkage == LINK.c ? "extern(C)" : "extern(C++)";
                    if (arg.type.ty == Tarray)
                    {
                        arg.error("cannot pass dynamic arrays to `%s` vararg functions", p);
                        err = true;
                    }
                    if (arg.type.ty == Tsarray)
                    {
                        arg.error("cannot pass static arrays to `%s` vararg functions", p);
                        err = true;
                    }
                }
            }

            // Do not allow types that need destructors or copy constructors.
            if (arg.type.needsDestruction())
            {
                arg.error("cannot pass types that need destruction as variadic arguments");
                err = true;
            }
            if (arg.type.needsCopyOrPostblit())
            {
                arg.error("cannot pass types with postblits or copy constructors as variadic arguments");
                err = true;
            }

            // Convert static arrays to dynamic arrays
            // BUG: I don't think this is right for D2
            Type tb = arg.type.toBasetype();
            if (tb.ty == Tsarray)
            {
                TypeSArray ts = cast(TypeSArray)tb;
                Type ta = ts.next.arrayOf();
                if (ts.size(arg.loc) == 0)
                    arg = new NullExp(arg.loc, ta);
                else
                    arg = arg.castTo(sc, ta);
            }
            if (tb.ty == Tstruct)
            {
                //arg = callCpCtor(sc, arg);
            }
            // Give error for overloaded function addresses
            if (arg.op == TOK.symbolOffset)
            {
                SymOffExp se = cast(SymOffExp)arg;
                if (se.hasOverloads && !se.var.isFuncDeclaration().isUnique())
                {
                    arg.error("function `%s` is overloaded", arg.toChars());
                    err = true;
                }
            }
            err |= arg.checkValue();
            err |= arg.checkSharedAccess(sc);
            arg = arg.optimize(WANTvalue);
        }
        (*arguments)[i] = arg;
    }

    /* If calling C scanf(), printf(), or any variants, check the format string against the arguments
     */
    const isVa_list = tf.parameterList.varargs == VarArg.none;
    if (fd && fd.flags & FUNCFLAG.printf)
    {
        if (auto se = (*arguments)[nparams - 1 - isVa_list].isStringExp())
        {
            checkPrintfFormat(se.loc, se.peekString(), (*arguments)[nparams .. nargs], isVa_list);
        }
    }
    else if (fd && fd.flags & FUNCFLAG.scanf)
    {
        if (auto se = (*arguments)[nparams - 1 - isVa_list].isStringExp())
        {
            checkScanfFormat(se.loc, se.peekString(), (*arguments)[nparams .. nargs], isVa_list);
        }
    }
    else
    {
        // TODO: not checking the "v" functions yet (for those, check format string only, not args)
    }

    /* Remaining problems:
     * 1. order of evaluation - some function push L-to-R, others R-to-L. Until we resolve what array assignment does (which is
     *    implemented by calling a function) we'll defer this for now.
     * 2. value structs (or static arrays of them) that need to be copy constructed
     * 3. value structs (or static arrays of them) that have destructors, and subsequent arguments that may throw before the
     *    function gets called.
     * 4. value structs need to be destructed after the function call for platforms where the caller destroys the arguments.
     * 2, 3 and 4 are handled by doing the argument construction in 'eprefix' so that if a later argument throws, they are cleaned
     * up properly. Pushing arguments on the stack then cannot fail.
     */
     {
        /* TODO: tackle problem 1)
         */
        const bool leftToRight = true; // TODO: Any cases that need rightToLeft?
        if (!leftToRight)
            assert(nargs == nparams); // no variadics for RTL order, as they would probably be evaluated LTR and so add complexity

        /* Does Problem (4) apply?
         */
        const bool callerDestroysArgs = !target.isCalleeDestroyingArgs(tf);

        const ptrdiff_t start = (leftToRight ? 0 : cast(ptrdiff_t)nargs - 1);
        const ptrdiff_t end   = (leftToRight ? cast(ptrdiff_t)nargs : -1);
        const ptrdiff_t step  = (leftToRight ? 1 : -1);

        /* Compute indices of last throwing argument and first arg needing destruction.
         * Used to not set up destructors unless an arg needs destruction on a throw
         * in a later argument.
         */
        ptrdiff_t lastthrow = -1;   // last argument that may throw
        ptrdiff_t firstdtor = -1;   // first argument that needs destruction
        ptrdiff_t lastdtor  = -1;   // last argument that needs destruction
        for (ptrdiff_t i = start; i != end; i += step)
        {
            Expression arg = (*arguments)[i];
            if (canThrow(arg, sc.func, false))
                lastthrow = i;
            if (arg.type.needsDestruction())
            {
                Parameter p = (i >= nparams ? null : tf.parameterList[i]);
                if (!(p && (p.storageClass & (STC.lazy_ | STC.ref_ | STC.out_))))
                {
                    if (firstdtor == -1)
                        firstdtor = i;
                    lastdtor = i;
                }
            }
        }

        /* Do we need 'eprefix' for problems 3 or 4?
         */
        const bool needsPrefix = callerDestroysArgs
            ? firstdtor >= 0 // true if any argument needs destruction
            : firstdtor >= 0 && lastthrow >= 0 &&
              (lastthrow - firstdtor) * step > 0; // last throw after first destruction
        const ptrdiff_t lastPrefix = callerDestroysArgs
            ? lastdtor   // up to last argument requiring destruction
            : lastthrow; // up to last potentially throwing argument

        /* Problem 3: initialize 'eprefix' by declaring the gate
         */
        VarDeclaration gate;
        if (needsPrefix && !callerDestroysArgs)
        {
            // eprefix => bool __gate [= false]
            Identifier idtmp = Identifier.generateId("__gate");
            gate = new VarDeclaration(loc, Type.tbool, idtmp, null);
            gate.storage_class |= STC.temp | STC.ctfe | STC.volatile_;
            gate.dsymbolSemantic(sc);

            auto ae = new DeclarationExp(loc, gate);
            eprefix = ae.expressionSemantic(sc);
        }

        for (ptrdiff_t i = start; i != end; i += step)
        {
            Expression arg = (*arguments)[i];
            //printf("arg[%d]: %s\n", cast(int)i, arg.toChars());

            Parameter parameter = (i >= nparams ? null : tf.parameterList[i]);
            const bool isRef = parameter && parameter.isReference();
            const bool isLazy = (parameter && (parameter.storageClass & STC.lazy_));

            /* Skip lazy parameters
             */
            if (isLazy)
                continue;

            /* Do we have 'eprefix' and aren't past 'lastPrefix' yet?
             * Then declare a temporary variable for this arg and append that declaration
             * to 'eprefix', which will implicitly take care of potential problem 2) for
             * this arg.
             * 'eprefix' will therefore finally contain all args up to and including 'lastPrefix',
             * excluding all lazy parameters.
             */
            if (needsPrefix && (lastPrefix - i) * step >= 0)
            {
                const bool needsDtor = !isRef && arg.type.needsDestruction() &&
                                       // Problem 3: last throwing arg doesn't require dtor patching
                                       (callerDestroysArgs || i != lastPrefix);

                /* Declare temporary 'auto __pfx = arg' (needsDtor) or 'auto __pfy = arg' (!needsDtor)
                 */
                auto tmp = copyToTemp(
                    (parameter ? parameter.storageClass : tf.parameterList.stc) & (STC.scope_),
                    needsDtor ? "__pfx" : "__pfy",
                    !isRef ? arg : arg.addressOf());
                tmp.dsymbolSemantic(sc);

                if (callerDestroysArgs)
                {
                    /* Problem 4: Normal temporary, destructed after the call
                     */
                    if (needsDtor)
                        tmp.isArgDtorVar = true;   // mark it so that the backend passes it by ref to the function being called
                }
                else
                {
                    /* Problem 3: Modify the destructor so it only runs if gate==false,
                     * i.e., only if there was a throw while constructing the args
                     */
                    if (!needsDtor)
                    {
                        if (tmp.edtor)
                        {
                            assert(i == lastPrefix);
                            tmp.edtor = null;
                        }
                    }
                    else
                    {
                        // edtor => (__gate || edtor)
                        assert(tmp.edtor);
                        Expression e = tmp.edtor;
                        e = new LogicalExp(e.loc, TOK.orOr, new VarExp(e.loc, gate), e);
                        tmp.edtor = e.expressionSemantic(sc);
                        //printf("edtor: %s\n", tmp.edtor.toChars());
                    }
                }

                // eprefix => (eprefix, auto __pfx/y = arg)
                auto ae = new DeclarationExp(loc, tmp);
                eprefix = Expression.combine(eprefix, ae.expressionSemantic(sc));

                // arg => __pfx/y
                arg = new VarExp(loc, tmp);
                arg = arg.expressionSemantic(sc);
                if (isRef)
                {
                    arg = new PtrExp(loc, arg);
                    arg = arg.expressionSemantic(sc);
                }

                /* Problem 3: Last throwing arg?
                 * Then finalize eprefix => (eprefix, gate = true), i.e., disable the
                 * dtors right after constructing the last throwing arg.
                 * From now on, the callee will take care of destructing the args because
                 * the args are implicitly moved into function parameters.
                 */
                if (!callerDestroysArgs && i == lastPrefix)
                {
                    auto e = new AssignExp(gate.loc, new VarExp(gate.loc, gate), IntegerExp.createBool(true));
                    eprefix = Expression.combine(eprefix, e.expressionSemantic(sc));
                }
            }
            else // not part of 'eprefix'
            {
                /* Handle problem 2) by calling the copy constructor for value structs
                 * (or static arrays of them) if appropriate.
                 */
                Type tv = arg.type.baseElemOf();
                if (!isRef && tv.ty == Tstruct)
                    arg = doCopyOrMove(sc, arg, parameter ? parameter.type : null);
            }

            (*arguments)[i] = arg;
        }
    }
    //if (eprefix) printf("eprefix: %s\n", eprefix.toChars());

    /* Test compliance with DIP1021
     */
    if (global.params.useDIP1021 &&
        tf.trust != TRUST.system && tf.trust != TRUST.trusted)
        err |= checkMutableArguments(sc, fd, tf, ethis, arguments, false);

    // If D linkage and variadic, add _arguments[] as first argument
    if (tf.isDstyleVariadic())
    {
        assert(arguments.dim >= nparams);

        auto args = new Parameters(arguments.dim - nparams);
        for (size_t i = 0; i < arguments.dim - nparams; i++)
        {
            auto arg = new Parameter(STC.in_, (*arguments)[nparams + i].type, null, null, null);
            (*args)[i] = arg;
        }
        auto tup = new TypeTuple(args);
        Expression e = (new TypeidExp(loc, tup)).expressionSemantic(sc);
        arguments.insert(0, e);
    }

    /* Determine function return type: tret
     */
    Type tret = tf.next;
    if (isCtorCall)
    {
        //printf("[%s] fd = %s %s, %d %d %d\n", loc.toChars(), fd.toChars(), fd.type.toChars(),
        //    wildmatch, tf.isWild(), fd.isReturnIsolated());
        if (!tthis)
        {
            assert(sc.intypeof || global.errors);
            tthis = fd.isThis().type.addMod(fd.type.mod);
        }
        if (tf.isWild() && !fd.isReturnIsolated())
        {
            if (wildmatch)
                tret = tret.substWildTo(wildmatch);
            int offset;
            if (!tret.implicitConvTo(tthis) && !(MODimplicitConv(tret.mod, tthis.mod) && tret.isBaseOf(tthis, &offset) && offset == 0))
            {
                const(char)* s1 = tret.isNaked() ? " mutable" : tret.modToChars();
                const(char)* s2 = tthis.isNaked() ? " mutable" : tthis.modToChars();
                .error(loc, "`inout` constructor `%s` creates%s object, not%s", fd.toPrettyChars(), s1, s2);
                err = true;
            }
        }
        tret = tthis;
    }
    else if (wildmatch && tret)
    {
        /* Adjust function return type based on wildmatch
         */
        //printf("wildmatch = x%x, tret = %s\n", wildmatch, tret.toChars());
        tret = tret.substWildTo(wildmatch);
    }

    *prettype = tret;
    *peprefix = eprefix;
    return (err || olderrors != global.errors);
}

/**
 * Determines whether a symbol represents a module or package
 * (Used as a helper for is(type == module) and is(type == package))
 *
 * Params:
 *  sym = the symbol to be checked
 *
 * Returns:
 *  the symbol which `sym` represents (or `null` if it doesn't represent a `Package`)
 */
Package resolveIsPackage(Dsymbol sym)
{
    Package pkg;
    if (Import imp = sym.isImport())
    {
        if (imp.pkg is null)
        {
            .error(sym.loc, "Internal Compiler Error: unable to process forward-referenced import `%s`",
                    imp.toChars());
            assert(0);
        }
        pkg = imp.pkg;
    }
    else if (auto mod = sym.isModule())
        pkg = mod.isPackageFile ? mod.pkg : sym.isPackage();
    else
        pkg = sym.isPackage();
    if (pkg)
        pkg.resolvePKGunknown();
    return pkg;
}

private Module loadStdMath()
{
    __gshared Import impStdMath = null;
    __gshared Identifier[1] stdID;
    if (!impStdMath)
    {
        stdID[0] = Id.std;
        auto s = new Import(Loc.initial, stdID[], Id.math, null, false);
        // Module.load will call fatal() if there's no std.math available.
        // Gag the error here, pushing the error handling to the caller.
        uint errors = global.startGagging();
        s.load(null);
        if (s.mod)
        {
            s.mod.importAll(null);
            s.mod.dsymbolSemantic(null);
        }
        global.endGagging(errors);
        impStdMath = s;
    }
    return impStdMath.mod;
}

private extern (C++) final class ExpressionSemanticVisitor : Visitor
{
    alias visit = Visitor.visit;

    Scope* sc;
    Expression result;

    this(Scope* sc)
    {
        this.sc = sc;
    }

    private void setError()
    {
        result = ErrorExp.get();
    }

    /**************************
     * Semantically analyze Expression.
     * Determine types, fold constants, etc.
     */
    override void visit(Expression e)
    {
        static if (LOGSEMANTIC)
        {
            printf("Expression::semantic() %s\n", e.toChars());
        }
        if (e.type)
            e.type = e.type.typeSemantic(e.loc, sc);
        else
            e.type = Type.tvoid;
        result = e;
    }

    override void visit(IntegerExp e)
    {
        assert(e.type);
        if (e.type.ty == Terror)
            return setError();

        assert(e.type.deco);
        e.setInteger(e.getInteger());
        result = e;
    }

    override void visit(RealExp e)
    {
        if (!e.type)
            e.type = Type.tfloat64;
        else
            e.type = e.type.typeSemantic(e.loc, sc);
        result = e;
    }

    override void visit(ComplexExp e)
    {
        if (!e.type)
            e.type = Type.tcomplex80;
        else
            e.type = e.type.typeSemantic(e.loc, sc);
        result = e;
    }

    override void visit(IdentifierExp exp)
    {
        static if (LOGSEMANTIC)
        {
            printf("IdentifierExp::semantic('%s')\n", exp.ident.toChars());
        }
        if (exp.type) // This is used as the dummy expression
        {
            result = exp;
            return;
        }

        Dsymbol scopesym;
        Dsymbol s = sc.search(exp.loc, exp.ident, &scopesym);
        if (s)
        {
            if (s.errors)
                return setError();

            Expression e;

            /* See if the symbol was a member of an enclosing 'with'
             */
            WithScopeSymbol withsym = scopesym.isWithScopeSymbol();
            if (withsym && withsym.withstate.wthis && symbolIsVisible(sc, s))
            {
                /* Disallow shadowing
                 */
                // First find the scope of the with
                Scope* scwith = sc;
                while (scwith.scopesym != scopesym)
                {
                    scwith = scwith.enclosing;
                    assert(scwith);
                }
                // Look at enclosing scopes for symbols with the same name,
                // in the same function
                for (Scope* scx = scwith; scx && scx.func == scwith.func; scx = scx.enclosing)
                {
                    Dsymbol s2;
                    if (scx.scopesym && scx.scopesym.symtab && (s2 = scx.scopesym.symtab.lookup(s.ident)) !is null && s != s2)
                    {
                        exp.error("with symbol `%s` is shadowing local symbol `%s`", s.toPrettyChars(), s2.toPrettyChars());
                        return setError();
                    }
                }
                s = s.toAlias();

                // Same as wthis.ident
                //  TODO: DotIdExp.semantic will find 'ident' from 'wthis' again.
                //  The redudancy should be removed.
                e = new VarExp(exp.loc, withsym.withstate.wthis);
                e = new DotIdExp(exp.loc, e, exp.ident);
                e = e.expressionSemantic(sc);
            }
            else
            {
                if (withsym)
                {
                    if (withsym.withstate.exp.type.ty != Tvoid)
                    {
                        // 'with (exp)' is a type expression
                        // or 's' is not visible there (for error message)
                        e = new TypeExp(exp.loc, withsym.withstate.exp.type);
                    }
                    else
                    {
                        // 'with (exp)' is a Package/Module
                        e = withsym.withstate.exp;
                    }
                    e = new DotIdExp(exp.loc, e, exp.ident);
                    result = e.expressionSemantic(sc);
                    return;
                }

                /* If f is really a function template,
                 * then replace f with the function template declaration.
                 */
                FuncDeclaration f = s.isFuncDeclaration();
                if (f)
                {
                    TemplateDeclaration td = getFuncTemplateDecl(f);
                    if (td)
                    {
                        if (td.overroot) // if not start of overloaded list of TemplateDeclaration's
                            td = td.overroot; // then get the start
                        e = new TemplateExp(exp.loc, td, f);
                        e = e.expressionSemantic(sc);
                        result = e;
                        return;
                    }
                }

                if (global.params.fixAliasThis)
                {
                    ExpressionDsymbol expDsym = scopesym.isExpressionDsymbol();
                    if (expDsym)
                    {
                        //printf("expDsym = %s\n", expDsym.exp.toChars());
                        result = expDsym.exp.expressionSemantic(sc);
                        return;
                    }
                }
                // Haven't done overload resolution yet, so pass 1
                e = symbolToExp(s, exp.loc, sc, true);
            }
            result = e;
            return;
        }

        if (!global.params.fixAliasThis && hasThis(sc))
        {
            for (AggregateDeclaration ad = sc.getStructClassScope(); ad;)
            {
                if (ad.aliasthis)
                {
                    Expression e;
                    e = new ThisExp(exp.loc);
                    e = new DotIdExp(exp.loc, e, ad.aliasthis.ident);
                    e = new DotIdExp(exp.loc, e, exp.ident);
                    e = e.trySemantic(sc);
                    if (e)
                    {
                        result = e;
                        return;
                    }
                }

                auto cd = ad.isClassDeclaration();
                if (cd && cd.baseClass && cd.baseClass != ClassDeclaration.object)
                {
                    ad = cd.baseClass;
                    continue;
                }
                break;
            }
        }

        if (exp.ident == Id.ctfe)
        {
            if (sc.flags & SCOPE.ctfe)
            {
                exp.error("variable `__ctfe` cannot be read at compile time");
                return setError();
            }

            // Create the magic __ctfe bool variable
            auto vd = new VarDeclaration(exp.loc, Type.tbool, Id.ctfe, null);
            vd.storage_class |= STC.temp;
            vd.semanticRun = PASS.semanticdone;
            Expression e = new VarExp(exp.loc, vd);
            e = e.expressionSemantic(sc);
            result = e;
            return;
        }

        // If we've reached this point and are inside a with() scope then we may
        // try one last attempt by checking whether the 'wthis' object supports
        // dynamic dispatching via opDispatch.
        // This is done by rewriting this expression as wthis.ident.
        // The innermost with() scope of the hierarchy to satisfy the condition
        // above wins.
        // https://issues.dlang.org/show_bug.cgi?id=6400
        for (Scope* sc2 = sc; sc2; sc2 = sc2.enclosing)
        {
            if (!sc2.scopesym)
                continue;

            if (auto ss = sc2.scopesym.isWithScopeSymbol())
            {
                if (ss.withstate.wthis)
                {
                    Expression e;
                    e = new VarExp(exp.loc, ss.withstate.wthis);
                    e = new DotIdExp(exp.loc, e, exp.ident);
                    e = e.trySemantic(sc);
                    if (e)
                    {
                        result = e;
                        return;
                    }
                }
                // Try Type.opDispatch (so the static version)
                else if (ss.withstate.exp && ss.withstate.exp.op == TOK.type)
                {
                    if (Type t = ss.withstate.exp.isTypeExp().type)
                    {
                        Expression e;
                        e = new TypeExp(exp.loc, t);
                        e = new DotIdExp(exp.loc, e, exp.ident);
                        e = e.trySemantic(sc);
                        if (e)
                        {
                            result = e;
                            return;
                        }
                    }
                }
            }
        }

        /* Look for what user might have meant
         */
        if (const n = importHint(exp.ident.toString()))
            exp.error("`%s` is not defined, perhaps `import %.*s;` is needed?", exp.ident.toChars(), cast(int)n.length, n.ptr);
        else if (auto s2 = sc.search_correct(exp.ident))
            exp.error("undefined identifier `%s`, did you mean %s `%s`?", exp.ident.toChars(), s2.kind(), s2.toChars());
        else if (const p = Scope.search_correct_C(exp.ident))
            exp.error("undefined identifier `%s`, did you mean `%s`?", exp.ident.toChars(), p);
        else
            exp.error("undefined identifier `%s`", exp.ident.toChars());

        result = ErrorExp.get();
    }

    override void visit(DsymbolExp e)
    {
        result = symbolToExp(e.s, e.loc, sc, e.hasOverloads);
    }

    override void visit(ThisExp e)
    {
        static if (LOGSEMANTIC)
        {
            printf("ThisExp::semantic()\n");
        }
        if (e.type)
        {
            result = e;
            return;
        }

        FuncDeclaration fd = hasThis(sc); // fd is the uplevel function with the 'this' variable
        AggregateDeclaration ad;

        /* Special case for typeof(this) and typeof(super) since both
         * should work even if they are not inside a non-static member function
         */
        if (!fd && sc.intypeof == 1)
        {
            // Find enclosing struct or class
            for (Dsymbol s = sc.getStructClassScope(); 1; s = s.parent)
            {
                if (!s)
                {
                    e.error("`%s` is not in a class or struct scope", e.toChars());
                    goto Lerr;
                }
                ClassDeclaration cd = s.isClassDeclaration();
                if (cd)
                {
                    e.type = cd.type;
                    result = e;
                    return;
                }
                StructDeclaration sd = s.isStructDeclaration();
                if (sd)
                {
                    e.type = sd.type;
                    result = e;
                    return;
                }
            }
        }
        if (!fd)
            goto Lerr;

        assert(fd.vthis);
        e.var = fd.vthis;
        assert(e.var.parent);
        ad = fd.isMemberLocal();
        if (!ad)
            ad = fd.isMember2();
        assert(ad);
        e.type = ad.type.addMod(e.var.type.mod);

        if (e.var.checkNestedReference(sc, e.loc))
            return setError();

        result = e;
        return;

    Lerr:
        e.error("`this` is only defined in non-static member functions, not `%s`", sc.parent.toChars());
        result = ErrorExp.get();
    }

    override void visit(SuperExp e)
    {
        static if (LOGSEMANTIC)
        {
            printf("SuperExp::semantic('%s')\n", e.toChars());
        }
        if (e.type)
        {
            result = e;
            return;
        }

        FuncDeclaration fd = hasThis(sc);
        ClassDeclaration cd;
        Dsymbol s;

        /* Special case for typeof(this) and typeof(super) since both
         * should work even if they are not inside a non-static member function
         */
        if (!fd && sc.intypeof == 1)
        {
            // Find enclosing class
            for (s = sc.getStructClassScope(); 1; s = s.parent)
            {
                if (!s)
                {
                    e.error("`%s` is not in a class scope", e.toChars());
                    goto Lerr;
                }
                cd = s.isClassDeclaration();
                if (cd)
                {
                    cd = cd.baseClass;
                    if (!cd)
                    {
                        e.error("class `%s` has no `super`", s.toChars());
                        goto Lerr;
                    }
                    e.type = cd.type;
                    result = e;
                    return;
                }
            }
        }
        if (!fd)
            goto Lerr;

        e.var = fd.vthis;
        assert(e.var && e.var.parent);

        s = fd.toParentDecl();
        if (s.isTemplateDeclaration()) // allow inside template constraint
            s = s.toParent();
        assert(s);
        cd = s.isClassDeclaration();
        //printf("parent is %s %s\n", fd.toParent().kind(), fd.toParent().toChars());
        if (!cd)
            goto Lerr;
        if (!cd.baseClass)
        {
            e.error("no base class for `%s`", cd.toChars());
            e.type = cd.type.addMod(e.var.type.mod);
        }
        else
        {
            e.type = cd.baseClass.type;
            e.type = e.type.castMod(e.var.type.mod);
        }

        if (e.var.checkNestedReference(sc, e.loc))
            return setError();

        result = e;
        return;

    Lerr:
        e.error("`super` is only allowed in non-static class member functions");
        result = ErrorExp.get();
    }

    override void visit(NullExp e)
    {
        static if (LOGSEMANTIC)
        {
            printf("NullExp::semantic('%s')\n", e.toChars());
        }
        // NULL is the same as (void *)0
        if (e.type)
        {
            result = e;
            return;
        }
        e.type = Type.tnull;
        result = e;
    }

    override void visit(StringExp e)
    {
        static if (LOGSEMANTIC)
        {
            printf("StringExp::semantic() %s\n", e.toChars());
        }
        if (e.type)
        {
            result = e;
            return;
        }

        OutBuffer buffer;
        size_t newlen = 0;
        size_t u;
        dchar c;

        switch (e.postfix)
        {
        case 'd':
            for (u = 0; u < e.len;)
            {
                if (const p = utf_decodeChar(e.peekString(), u, c))
                {
                    e.error("%.*s", cast(int)p.length, p.ptr);
                    return setError();
                }
                else
                {
                    buffer.write4(c);
                    newlen++;
                }
            }
            buffer.write4(0);
            e.setData(buffer.extractData(), newlen, 4);
            if (sc && sc.flags & SCOPE.Cfile)
                e.type = Type.tuns32.pointerTo();
            else
                e.type = Type.tdchar.immutableOf().arrayOf();
            e.committed = 1;
            break;

        case 'w':
            for (u = 0; u < e.len;)
            {
                if (const p = utf_decodeChar(e.peekString(), u, c))
                {
                    e.error("%.*s", cast(int)p.length, p.ptr);
                    return setError();
                }
                else
                {
                    buffer.writeUTF16(c);
                    newlen++;
                    if (c >= 0x10000)
                        newlen++;
                }
            }
            buffer.writeUTF16(0);
            e.setData(buffer.extractData(), newlen, 2);
            if (sc && sc.flags & SCOPE.Cfile)
                e.type = Type.tuns16.pointerTo();
            else
                e.type = Type.twchar.immutableOf().arrayOf();
            e.committed = 1;
            break;

        case 'c':
            e.committed = 1;
            goto default;

        default:
            if (sc && sc.flags & SCOPE.Cfile)
                e.type = Type.tchar.pointerTo();
            else
                e.type = Type.tchar.immutableOf().arrayOf();
            break;
        }
        e.type = e.type.typeSemantic(e.loc, sc);
        //type = type.immutableOf();
        //printf("type = %s\n", type.toChars());

        result = e;
    }

    override void visit(TupleExp exp)
    {
        static if (LOGSEMANTIC)
        {
            printf("+TupleExp::semantic(%s)\n", exp.toChars());
        }
        if (exp.type)
        {
            result = exp;
            return;
        }

        if (exp.e0)
            exp.e0 = exp.e0.expressionSemantic(sc);

        // Run semantic() on each argument
        bool err = false;
        for (size_t i = 0; i < exp.exps.dim; i++)
        {
            Expression e = (*exp.exps)[i];
            e = e.expressionSemantic(sc);
            if (!e.type)
            {
                exp.error("`%s` has no value", e.toChars());
                err = true;
            }
            else if (e.op == TOK.error)
                err = true;
            else
                (*exp.exps)[i] = e;
        }
        if (err)
            return setError();

        expandTuples(exp.exps);

        exp.type = new TypeTuple(exp.exps);
        exp.type = exp.type.typeSemantic(exp.loc, sc);
        //printf("-TupleExp::semantic(%s)\n", toChars());
        result = exp;
    }

    override void visit(ArrayLiteralExp e)
    {
        static if (LOGSEMANTIC)
        {
            printf("ArrayLiteralExp::semantic('%s')\n", e.toChars());
        }
        if (e.type)
        {
            result = e;
            return;
        }

        /* Perhaps an empty array literal [ ] should be rewritten as null?
         */

        if (e.basis)
            e.basis = e.basis.expressionSemantic(sc);
        if (arrayExpressionSemantic(e.elements, sc) || (e.basis && e.basis.op == TOK.error))
            return setError();

        expandTuples(e.elements);

        if (e.basis)
            e.elements.push(e.basis);
        Type t0 = arrayExpressionToCommonType(sc, *e.elements);
        if (e.basis)
            e.basis = e.elements.pop();
        if (t0 is null)
            return setError();

        e.type = t0.arrayOf();
        e.type = e.type.typeSemantic(e.loc, sc);

        /* Disallow array literals of type void being used.
         */
        if (e.elements.dim > 0 && t0.ty == Tvoid)
        {
            e.error("`%s` of type `%s` has no value", e.toChars(), e.type.toChars());
            return setError();
        }

        if (global.params.useTypeInfo && Type.dtypeinfo)
            semanticTypeInfo(sc, e.type);

        result = e;
    }

    override void visit(AssocArrayLiteralExp e)
    {
        static if (LOGSEMANTIC)
        {
            printf("AssocArrayLiteralExp::semantic('%s')\n", e.toChars());
        }
        if (e.type)
        {
            result = e;
            return;
        }

        // Run semantic() on each element
        bool err_keys = arrayExpressionSemantic(e.keys, sc);
        bool err_vals = arrayExpressionSemantic(e.values, sc);
        if (err_keys || err_vals)
            return setError();

        expandTuples(e.keys);
        expandTuples(e.values);
        if (e.keys.dim != e.values.dim)
        {
            e.error("number of keys is %llu, must match number of values %llu",
                        cast(ulong) e.keys.dim, cast(ulong) e.values.dim);
            return setError();
        }

        Type tkey = arrayExpressionToCommonType(sc, *e.keys);
        Type tvalue = arrayExpressionToCommonType(sc, *e.values);
        if (tkey is null || tvalue is null)
            return setError();

        e.type = new TypeAArray(tvalue, tkey);
        e.type = e.type.typeSemantic(e.loc, sc);

        semanticTypeInfo(sc, e.type);

        if (global.params.useDIP1000 == FeatureState.enabled)
        {
            if (checkAssocArrayLiteralEscape(sc, e, false))
                return setError();
        }

        result = e;
    }

    override void visit(StructLiteralExp e)
    {
        static if (LOGSEMANTIC)
        {
            printf("StructLiteralExp::semantic('%s')\n", e.toChars());
        }
        if (e.type)
        {
            result = e;
            return;
        }

        e.sd.size(e.loc);
        if (e.sd.sizeok != Sizeok.done)
            return setError();

        // run semantic() on each element
        if (arrayExpressionSemantic(e.elements, sc))
            return setError();

        expandTuples(e.elements);

        /* Fit elements[] to the corresponding type of field[].
         */
        if (!e.sd.fit(e.loc, sc, e.elements, e.stype))
            return setError();

        /* Fill out remainder of elements[] with default initializers for fields[]
         */
        if (!e.sd.fill(e.loc, e.elements, false))
        {
            /* An error in the initializer needs to be recorded as an error
             * in the enclosing function or template, since the initializer
             * will be part of the stuct declaration.
             */
            global.increaseErrorCount();
            return setError();
        }

        if (checkFrameAccess(e.loc, sc, e.sd, e.elements.dim))
            return setError();

        e.type = e.stype ? e.stype : e.sd.type;
        result = e;
    }

    override void visit(CompoundLiteralExp cle)
    {
        static if (LOGSEMANTIC)
        {
            printf("CompoundLiteralExp::semantic('%s')\n", cle.toChars());
        }
        Type t = cle.type.typeSemantic(cle.loc, sc);
        auto init = initializerSemantic(cle.initializer, sc, t, INITnointerpret);
        auto e = initializerToExpression(init, t);
        if (!e)
        {
            error(cle.loc, "cannot convert initializer `%s` to expression", init.toChars());
            return setError();
        }
        result = e;
        return;
    }

    override void visit(TypeExp exp)
    {
        if (exp.type.ty == Terror)
            return setError();

        //printf("TypeExp::semantic(%s)\n", exp.type.toChars());
        Expression e;
        Type t;
        Dsymbol s;

        dmd.typesem.resolve(exp.type, exp.loc, sc, e, t, s, true);
        if (e)
        {
            // `(Type)` is actually `(var)` so if `(var)` is a member requiring `this`
            // then rewrite as `(this.var)` in case it would be followed by a DotVar
            // to fix https://issues.dlang.org/show_bug.cgi?id=9490
            VarExp ve = e.isVarExp();
            if (ve && ve.var && exp.parens && !ve.var.isStatic() && !(sc.stc & STC.static_) &&
                sc.func && sc.func.needThis && ve.var.toParent2().isAggregateDeclaration())
            {
                // printf("apply fix for issue 9490: add `this.` to `%s`...\n", e.toChars());
                e = new DotVarExp(exp.loc, new ThisExp(exp.loc), ve.var, false);
            }
            //printf("e = %s %s\n", Token::toChars(e.op), e.toChars());
            e = e.expressionSemantic(sc);
        }
        else if (t)
        {
            //printf("t = %d %s\n", t.ty, t.toChars());
            exp.type = t.typeSemantic(exp.loc, sc);
            e = exp;
        }
        else if (s)
        {
            //printf("s = %s %s\n", s.kind(), s.toChars());
            e = symbolToExp(s, exp.loc, sc, true);
        }
        else
            assert(0);

        if (global.params.vcomplex)
            exp.type.checkComplexTransition(exp.loc, sc);

        result = e;
    }

    override void visit(ScopeExp exp)
    {
        static if (LOGSEMANTIC)
        {
            printf("+ScopeExp::semantic(%p '%s')\n", exp, exp.toChars());
        }
        if (exp.type)
        {
            result = exp;
            return;
        }

        ScopeDsymbol sds2 = exp.sds;
        TemplateInstance ti = sds2.isTemplateInstance();
        while (ti)
        {
            WithScopeSymbol withsym;
            if (!ti.findTempDecl(sc, &withsym) || !ti.semanticTiargs(sc))
                return setError();
            if (withsym && withsym.withstate.wthis)
            {
                Expression e = new VarExp(exp.loc, withsym.withstate.wthis);
                e = new DotTemplateInstanceExp(exp.loc, e, ti);
                result = e.expressionSemantic(sc);
                return;
            }
            if (ti.needsTypeInference(sc))
            {
                if (TemplateDeclaration td = ti.tempdecl.isTemplateDeclaration())
                {
                    Dsymbol p = td.toParentLocal();
                    FuncDeclaration fdthis = hasThis(sc);
                    AggregateDeclaration ad = p ? p.isAggregateDeclaration() : null;
                    if (fdthis && ad && fdthis.isMemberLocal() == ad && (td._scope.stc & STC.static_) == 0)
                    {
                        Expression e = new DotTemplateInstanceExp(exp.loc, new ThisExp(exp.loc), ti);
                        result = e.expressionSemantic(sc);
                        return;
                    }
                }
                else if (OverloadSet os = ti.tempdecl.isOverloadSet())
                {
                    FuncDeclaration fdthis = hasThis(sc);
                    AggregateDeclaration ad = os.parent.isAggregateDeclaration();
                    if (fdthis && ad && fdthis.isMemberLocal() == ad)
                    {
                        Expression e = new DotTemplateInstanceExp(exp.loc, new ThisExp(exp.loc), ti);
                        result = e.expressionSemantic(sc);
                        return;
                    }
                }
                // ti is an instance which requires IFTI.
                exp.sds = ti;
                exp.type = Type.tvoid;
                result = exp;
                return;
            }
            ti.dsymbolSemantic(sc);
            if (!ti.inst || ti.errors)
                return setError();

            Dsymbol s = ti.toAlias();
            if (s == ti)
            {
                exp.sds = ti;
                exp.type = Type.tvoid;
                result = exp;
                return;
            }
            sds2 = s.isScopeDsymbol();
            if (sds2)
            {
                ti = sds2.isTemplateInstance();
                //printf("+ sds2 = %s, '%s'\n", sds2.kind(), sds2.toChars());
                continue;
            }

            if (auto v = s.isVarDeclaration())
            {
                if (!v.type)
                {
                    exp.error("forward reference of %s `%s`", v.kind(), v.toChars());
                    return setError();
                }
                if ((v.storage_class & STC.manifest) && v._init)
                {
                    /* When an instance that will be converted to a constant exists,
                     * the instance representation "foo!tiargs" is treated like a
                     * variable name, and its recursive appearance check (note that
                     * it's equivalent with a recursive instantiation of foo) is done
                     * separately from the circular initialization check for the
                     * eponymous enum variable declaration.
                     *
                     *  template foo(T) {
                     *    enum bool foo = foo;    // recursive definition check (v.inuse)
                     *  }
                     *  template bar(T) {
                     *    enum bool bar = bar!T;  // recursive instantiation check (ti.inuse)
                     *  }
                     */
                    if (ti.inuse)
                    {
                        exp.error("recursive expansion of %s `%s`", ti.kind(), ti.toPrettyChars());
                        return setError();
                    }
                    v.checkDeprecated(exp.loc, sc);
                    auto e = v.expandInitializer(exp.loc);
                    ti.inuse++;
                    e = e.expressionSemantic(sc);
                    ti.inuse--;
                    result = e;
                    return;
                }
            }

            //printf("s = %s, '%s'\n", s.kind(), s.toChars());
            auto e = symbolToExp(s, exp.loc, sc, true);
            //printf("-1ScopeExp::semantic()\n");
            result = e;
            return;
        }

        //printf("sds2 = %s, '%s'\n", sds2.kind(), sds2.toChars());
        //printf("\tparent = '%s'\n", sds2.parent.toChars());
        sds2.dsymbolSemantic(sc);

        // (Aggregate|Enum)Declaration
        if (auto t = sds2.getType())
        {
            result = (new TypeExp(exp.loc, t)).expressionSemantic(sc);
            return;
        }

        if (auto td = sds2.isTemplateDeclaration())
        {
            result = (new TemplateExp(exp.loc, td)).expressionSemantic(sc);
            return;
        }

        exp.sds = sds2;
        exp.type = Type.tvoid;
        //printf("-2ScopeExp::semantic() %s\n", toChars());
        result = exp;
    }

    override void visit(NewExp exp)
    {
        static if (LOGSEMANTIC)
        {
            printf("NewExp::semantic() %s\n", exp.toChars());
            if (exp.thisexp)
                printf("\tthisexp = %s\n", exp.thisexp.toChars());
            printf("\tnewtype: %s\n", exp.newtype.toChars());
        }
        if (exp.type) // if semantic() already run
        {
            result = exp;
            return;
        }

        //for error messages if the argument in [] is not convertible to size_t
        const originalNewtype = exp.newtype;

        // https://issues.dlang.org/show_bug.cgi?id=11581
        // With the syntax `new T[edim]` or `thisexp.new T[edim]`,
        // T should be analyzed first and edim should go into arguments iff it's
        // not a tuple.
        Expression edim = null;
        if (!exp.arguments && exp.newtype.ty == Tsarray)
        {
            edim = (cast(TypeSArray)exp.newtype).dim;
            exp.newtype = (cast(TypeNext)exp.newtype).next;
        }

        ClassDeclaration cdthis = null;
        if (exp.thisexp)
        {
            exp.thisexp = exp.thisexp.expressionSemantic(sc);
            if (exp.thisexp.op == TOK.error)
                return setError();

            cdthis = exp.thisexp.type.isClassHandle();
            if (!cdthis)
            {
                exp.error("`this` for nested class must be a class type, not `%s`", exp.thisexp.type.toChars());
                return setError();
            }

            sc = sc.push(cdthis);
            exp.type = exp.newtype.typeSemantic(exp.loc, sc);
            sc = sc.pop();
        }
        else
        {
            exp.type = exp.newtype.typeSemantic(exp.loc, sc);
        }
        if (exp.type.ty == Terror)
            return setError();

        if (edim)
        {
            if (exp.type.toBasetype().ty == Ttuple)
            {
                // --> new T[edim]
                exp.type = new TypeSArray(exp.type, edim);
                exp.type = exp.type.typeSemantic(exp.loc, sc);
                if (exp.type.ty == Terror)
                    return setError();
            }
            else
            {
                // --> new T[](edim)
                exp.arguments = new Expressions();
                exp.arguments.push(edim);
                exp.type = exp.type.arrayOf();
            }
        }

        exp.newtype = exp.type; // in case type gets cast to something else
        Type tb = exp.type.toBasetype();
        //printf("tb: %s, deco = %s\n", tb.toChars(), tb.deco);
        if (arrayExpressionSemantic(exp.newargs, sc) ||
            preFunctionParameters(sc, exp.newargs))
        {
            return setError();
        }
        if (arrayExpressionSemantic(exp.arguments, sc))
        {
            return setError();
        }
        //https://issues.dlang.org/show_bug.cgi?id=20547
        //exp.arguments are the "parameters" to [], not to a real function
        //so the errors that come from preFunctionParameters are misleading
        if (originalNewtype.ty == Tsarray)
        {
            if (preFunctionParameters(sc, exp.arguments, false))
            {
                exp.error("cannot create a `%s` with `new`", originalNewtype.toChars());
                return setError();
            }
        }
        else if (preFunctionParameters(sc, exp.arguments))
        {
            return setError();
        }

        if (exp.thisexp && tb.ty != Tclass)
        {
            exp.error("`.new` is only for allocating nested classes, not `%s`", tb.toChars());
            return setError();
        }

        const size_t nargs = exp.arguments ? exp.arguments.dim : 0;
        Expression newprefix = null;

        if (tb.ty == Tclass)
        {
            auto cd = (cast(TypeClass)tb).sym;
            cd.size(exp.loc);
            if (cd.sizeok != Sizeok.done)
                return setError();
            if (!cd.ctor)
                cd.ctor = cd.searchCtor();
            if (cd.noDefaultCtor && !nargs && !cd.defaultCtor)
            {
                exp.error("default construction is disabled for type `%s`", cd.type.toChars());
                return setError();
            }

            if (cd.isInterfaceDeclaration())
            {
                exp.error("cannot create instance of interface `%s`", cd.toChars());
                return setError();
            }

            if (cd.isAbstract())
            {
                exp.error("cannot create instance of abstract class `%s`", cd.toChars());
                for (size_t i = 0; i < cd.vtbl.dim; i++)
                {
                    FuncDeclaration fd = cd.vtbl[i].isFuncDeclaration();
                    if (fd && fd.isAbstract())
                    {
                        errorSupplemental(exp.loc, "function `%s` is not implemented",
                            fd.toFullSignature());
                    }
                }
                return setError();
            }
            // checkDeprecated() is already done in newtype.typeSemantic().

            if (cd.isNested())
            {
                /* We need a 'this' pointer for the nested class.
                 * Ensure we have the right one.
                 */
                Dsymbol s = cd.toParentLocal();

                //printf("cd isNested, parent = %s '%s'\n", s.kind(), s.toPrettyChars());
                if (auto cdn = s.isClassDeclaration())
                {
                    if (!cdthis)
                    {
                        // Supply an implicit 'this' and try again
                        exp.thisexp = new ThisExp(exp.loc);
                        for (Dsymbol sp = sc.parent; 1; sp = sp.toParentLocal())
                        {
                            if (!sp)
                            {
                                exp.error("outer class `%s` `this` needed to `new` nested class `%s`",
                                    cdn.toChars(), cd.toChars());
                                return setError();
                            }
                            ClassDeclaration cdp = sp.isClassDeclaration();
                            if (!cdp)
                                continue;
                            if (cdp == cdn || cdn.isBaseOf(cdp, null))
                                break;
                            // Add a '.outer' and try again
                            exp.thisexp = new DotIdExp(exp.loc, exp.thisexp, Id.outer);
                        }

                        exp.thisexp = exp.thisexp.expressionSemantic(sc);
                        if (exp.thisexp.op == TOK.error)
                            return setError();
                        cdthis = exp.thisexp.type.isClassHandle();
                    }
                    if (cdthis != cdn && !cdn.isBaseOf(cdthis, null))
                    {
                        //printf("cdthis = %s\n", cdthis.toChars());
                        exp.error("`this` for nested class must be of type `%s`, not `%s`",
                            cdn.toChars(), exp.thisexp.type.toChars());
                        return setError();
                    }
                    if (!MODimplicitConv(exp.thisexp.type.mod, exp.newtype.mod))
                    {
                        exp.error("nested type `%s` should have the same or weaker constancy as enclosing type `%s`",
                            exp.newtype.toChars(), exp.thisexp.type.toChars());
                        return setError();
                    }
                }
                else if (exp.thisexp)
                {
                    exp.error("`.new` is only for allocating nested classes");
                    return setError();
                }
                else if (auto fdn = s.isFuncDeclaration())
                {
                    // make sure the parent context fdn of cd is reachable from sc
                    if (!ensureStaticLinkTo(sc.parent, fdn))
                    {
                        exp.error("outer function context of `%s` is needed to `new` nested class `%s`",
                            fdn.toPrettyChars(), cd.toPrettyChars());
                        return setError();
                    }
                }
                else
                    assert(0);
            }
            else if (exp.thisexp)
            {
                exp.error("`.new` is only for allocating nested classes");
                return setError();
            }

            if (cd.vthis2)
            {
                if (AggregateDeclaration ad2 = cd.isMember2())
                {
                    Expression te = new ThisExp(exp.loc).expressionSemantic(sc);
                    if (te.op != TOK.error)
                        te = getRightThis(exp.loc, sc, ad2, te, cd);
                    if (te.op == TOK.error)
                    {
                        exp.error("need `this` of type `%s` needed to `new` nested class `%s`", ad2.toChars(), cd.toChars());
                        return setError();
                    }
                }
            }

            if (cd.disableNew)
            {
                exp.error("cannot allocate `class %s` with `new` because it is annotated with `@disable new()`",
                          originalNewtype.toChars());
                return setError();
            }
            else
            {
                if (exp.newargs && exp.newargs.dim)
                {
                    exp.error("no allocator for `%s`", cd.toChars());
                    return setError();
                }
            }

            if (cd.ctor)
            {
                FuncDeclaration f = resolveFuncCall(exp.loc, sc, cd.ctor, null, tb, exp.arguments, FuncResolveFlag.standard);
                if (!f || f.errors)
                    return setError();

                checkFunctionAttributes(exp, sc, f);
                checkAccess(cd, exp.loc, sc, f);

                TypeFunction tf = cast(TypeFunction)f.type;
                if (!exp.arguments)
                    exp.arguments = new Expressions();
                if (functionParameters(exp.loc, sc, tf, null, exp.type, exp.arguments, f, &exp.type, &exp.argprefix))
                    return setError();

                exp.member = f.isCtorDeclaration();
                assert(exp.member);
            }
            else
            {
                if (nargs)
                {
                    exp.error("no constructor for `%s`", cd.toChars());
                    return setError();
                }

                // https://issues.dlang.org/show_bug.cgi?id=19941
                // Run semantic on all field initializers to resolve any forward
                // references. This is the same as done for structs in sd.fill().
                for (ClassDeclaration c = cd; c; c = c.baseClass)
                {
                    foreach (v; c.fields)
                    {
                        if (v.inuse || v._scope is null || v._init is null ||
                            v._init.isVoidInitializer())
                            continue;
                        v.inuse++;
                        v._init = v._init.initializerSemantic(v._scope, v.type, INITinterpret);
                        v.inuse--;
                    }
                }
            }
        }
        else if (tb.ty == Tstruct)
        {
            auto sd = (cast(TypeStruct)tb).sym;
            sd.size(exp.loc);
            if (sd.sizeok != Sizeok.done)
                return setError();
            if (!sd.ctor)
                sd.ctor = sd.searchCtor();
            if (sd.noDefaultCtor && !nargs)
            {
                exp.error("default construction is disabled for type `%s`", sd.type.toChars());
                return setError();
            }
            // checkDeprecated() is already done in newtype.typeSemantic().

            if (sd.disableNew)
            {
                exp.error("cannot allocate `struct %s` with `new` because it is annotated with `@disable new()`",
                          originalNewtype.toChars());
                return setError();
            }
            else
            {
                if (exp.newargs && exp.newargs.dim)
                {
                    exp.error("no allocator for `%s`", sd.toChars());
                    return setError();
                }
            }

            if (sd.ctor && nargs)
            {
                FuncDeclaration f = resolveFuncCall(exp.loc, sc, sd.ctor, null, tb, exp.arguments, FuncResolveFlag.standard);
                if (!f || f.errors)
                    return setError();

                checkFunctionAttributes(exp, sc, f);
                checkAccess(sd, exp.loc, sc, f);

                TypeFunction tf = cast(TypeFunction)f.type;
                if (!exp.arguments)
                    exp.arguments = new Expressions();
                if (functionParameters(exp.loc, sc, tf, null, exp.type, exp.arguments, f, &exp.type, &exp.argprefix))
                    return setError();

                exp.member = f.isCtorDeclaration();
                assert(exp.member);

                if (checkFrameAccess(exp.loc, sc, sd, sd.fields.dim))
                    return setError();
            }
            else
            {
                if (!exp.arguments)
                    exp.arguments = new Expressions();

                if (!sd.fit(exp.loc, sc, exp.arguments, tb))
                    return setError();

                if (!sd.fill(exp.loc, exp.arguments, false))
                    return setError();

                if (checkFrameAccess(exp.loc, sc, sd, exp.arguments ? exp.arguments.dim : 0))
                    return setError();

                /* Since a `new` allocation may escape, check each of the arguments for escaping
                 */
                if (global.params.useDIP1000 == FeatureState.enabled)
                {
                    foreach (arg; *exp.arguments)
                    {
                        if (arg && checkNewEscape(sc, arg, false))
                            return setError();
                    }
                }
            }

            exp.type = exp.type.pointerTo();
        }
        else if (tb.ty == Tarray)
        {
            if (!nargs)
            {
                // https://issues.dlang.org/show_bug.cgi?id=20422
                // Without this check the compiler would give a misleading error
                exp.error("missing length argument for array");
                return setError();
            }

            Type tn = tb.nextOf().baseElemOf();
            Dsymbol s = tn.toDsymbol(sc);
            AggregateDeclaration ad = s ? s.isAggregateDeclaration() : null;
            if (ad && ad.noDefaultCtor)
            {
                exp.error("default construction is disabled for type `%s`", tb.nextOf().toChars());
                return setError();
            }
            for (size_t i = 0; i < nargs; i++)
            {
                if (tb.ty != Tarray)
                {
                    exp.error("too many arguments for array");
                    return setError();
                }

                Expression arg = (*exp.arguments)[i];
                arg = resolveProperties(sc, arg);
                arg = arg.implicitCastTo(sc, Type.tsize_t);
                if (arg.op == TOK.error)
                    return setError();
                arg = arg.optimize(WANTvalue);
                if (arg.op == TOK.int64 && cast(sinteger_t)arg.toInteger() < 0)
                {
                    exp.error("negative array index `%s`", arg.toChars());
                    return setError();
                }
                (*exp.arguments)[i] = arg;
                tb = (cast(TypeDArray)tb).next.toBasetype();
            }
        }
        else if (tb.isscalar())
        {
            if (!nargs)
            {
            }
            else if (nargs == 1)
            {
                Expression e = (*exp.arguments)[0];
                e = e.implicitCastTo(sc, tb);
                (*exp.arguments)[0] = e;
            }
            else
            {
                exp.error("more than one argument for construction of `%s`", exp.type.toChars());
                return setError();
            }

            exp.type = exp.type.pointerTo();
        }
        else
        {
            exp.error("cannot create a `%s` with `new`", exp.type.toChars());
            return setError();
        }

        //printf("NewExp: '%s'\n", toChars());
        //printf("NewExp:type '%s'\n", type.toChars());
        semanticTypeInfo(sc, exp.type);

        if (newprefix)
        {
            result = Expression.combine(newprefix, exp);
            return;
        }
        result = exp;
    }

    override void visit(NewAnonClassExp e)
    {
        static if (LOGSEMANTIC)
        {
            printf("NewAnonClassExp::semantic() %s\n", e.toChars());
            //printf("thisexp = %p\n", thisexp);
            //printf("type: %s\n", type.toChars());
        }

        Expression d = new DeclarationExp(e.loc, e.cd);
        sc = sc.push(); // just create new scope
        sc.flags &= ~SCOPE.ctfe; // temporary stop CTFE
        d = d.expressionSemantic(sc);
        sc = sc.pop();

        if (!e.cd.errors && sc.intypeof && !sc.parent.inNonRoot())
        {
            ScopeDsymbol sds = sc.tinst ? cast(ScopeDsymbol)sc.tinst : sc._module;
            if (!sds.members)
                sds.members = new Dsymbols();
            sds.members.push(e.cd);
        }

        Expression n = new NewExp(e.loc, e.thisexp, e.newargs, e.cd.type, e.arguments);

        Expression c = new CommaExp(e.loc, d, n);
        result = c.expressionSemantic(sc);
    }

    override void visit(SymOffExp e)
    {
        static if (LOGSEMANTIC)
        {
            printf("SymOffExp::semantic('%s')\n", e.toChars());
        }
        //var.dsymbolSemantic(sc);
        if (!e.type)
            e.type = e.var.type.pointerTo();

        if (auto v = e.var.isVarDeclaration())
        {
            if (v.checkNestedReference(sc, e.loc))
                return setError();
        }
        else if (auto f = e.var.isFuncDeclaration())
        {
            if (f.checkNestedReference(sc, e.loc))
                return setError();
        }

        result = e;
    }

    override void visit(VarExp e)
    {
        static if (LOGSEMANTIC)
        {
            printf("VarExp::semantic(%s)\n", e.toChars());
        }

        auto vd = e.var.isVarDeclaration();
        auto fd = e.var.isFuncDeclaration();

        if (fd)
        {
            //printf("L%d fd = %s\n", __LINE__, f.toChars());
            if (!fd.functionSemantic())
                return setError();
        }

        if (!e.type)
            e.type = e.var.type;
        if (e.type && !e.type.deco)
        {
            auto decl = e.var.isDeclaration();
            if (decl)
                decl.inuse++;
            e.type = e.type.typeSemantic(e.loc, sc);
            if (decl)
                decl.inuse--;
        }

        /* Fix for 1161 doesn't work because it causes visibility
         * problems when instantiating imported templates passing private
         * variables as alias template parameters.
         */
        //checkAccess(loc, sc, NULL, var);

        if (vd)
        {
            if (vd.checkNestedReference(sc, e.loc))
                return setError();

            // https://issues.dlang.org/show_bug.cgi?id=12025
            // If the variable is not actually used in runtime code,
            // the purity violation error is redundant.
            //checkPurity(sc, vd);
        }
        else if (fd)
        {
            // TODO: If fd isn't yet resolved its overload, the checkNestedReference
            // call would cause incorrect validation.
            // Maybe here should be moved in CallExp, or AddrExp for functions.
            if (fd.checkNestedReference(sc, e.loc))
                return setError();
        }
        else if (auto od = e.var.isOverDeclaration())
        {
            e.type = Type.tvoid; // ambiguous type?
        }

        result = e;
    }

    override void visit(FuncExp exp)
    {
        static if (LOGSEMANTIC)
        {
            printf("FuncExp::semantic(%s)\n", exp.toChars());
            if (exp.fd.treq)
                printf("  treq = %s\n", exp.fd.treq.toChars());
        }

        if (exp.type)
        {
            result = exp;
            return;
        }

        Expression e = exp;
        uint olderrors;

        sc = sc.push(); // just create new scope
        sc.flags &= ~SCOPE.ctfe; // temporary stop CTFE
        sc.visibility = Visibility(Visibility.Kind.public_); // https://issues.dlang.org/show_bug.cgi?id=12506

        /* fd.treq might be incomplete type,
            * so should not semantic it.
            * void foo(T)(T delegate(int) dg){}
            * foo(a=>a); // in IFTI, treq == T delegate(int)
            */
        //if (fd.treq)
        //    fd.treq = fd.treq.dsymbolSemantic(loc, sc);

        exp.genIdent(sc);

        // Set target of return type inference
        if (exp.fd.treq && !exp.fd.type.nextOf())
        {
            TypeFunction tfv = null;
            if (exp.fd.treq.ty == Tdelegate || exp.fd.treq.isPtrToFunction())
                tfv = cast(TypeFunction)exp.fd.treq.nextOf();
            if (tfv)
            {
                TypeFunction tfl = cast(TypeFunction)exp.fd.type;
                tfl.next = tfv.nextOf();
            }
        }

        //printf("td = %p, treq = %p\n", td, fd.treq);
        if (exp.td)
        {
            assert(exp.td.parameters && exp.td.parameters.dim);
            exp.td.dsymbolSemantic(sc);
            exp.type = Type.tvoid; // temporary type

            if (exp.fd.treq) // defer type determination
            {
                FuncExp fe;
                if (exp.matchType(exp.fd.treq, sc, &fe) > MATCH.nomatch)
                    e = fe;
                else
                    e = ErrorExp.get();
            }
            goto Ldone;
        }

        olderrors = global.errors;
        exp.fd.dsymbolSemantic(sc);
        if (olderrors == global.errors)
        {
            exp.fd.semantic2(sc);
            if (olderrors == global.errors)
                exp.fd.semantic3(sc);
        }
        if (olderrors != global.errors)
        {
            if (exp.fd.type && exp.fd.type.ty == Tfunction && !exp.fd.type.nextOf())
                (cast(TypeFunction)exp.fd.type).next = Type.terror;
            e = ErrorExp.get();
            goto Ldone;
        }

        // Type is a "delegate to" or "pointer to" the function literal
        if ((exp.fd.isNested() && exp.fd.tok == TOK.delegate_) || (exp.tok == TOK.reserved && exp.fd.treq && exp.fd.treq.ty == Tdelegate))
        {
            exp.type = new TypeDelegate(exp.fd.type.isTypeFunction());
            exp.type = exp.type.typeSemantic(exp.loc, sc);

            exp.fd.tok = TOK.delegate_;
        }
        else
        {
            exp.type = new TypePointer(exp.fd.type);
            exp.type = exp.type.typeSemantic(exp.loc, sc);
            //type = fd.type.pointerTo();

            /* A lambda expression deduced to function pointer might become
                * to a delegate literal implicitly.
                *
                *   auto foo(void function() fp) { return 1; }
                *   assert(foo({}) == 1);
                *
                * So, should keep fd.tok == TOKreserve if fd.treq == NULL.
                */
            if (exp.fd.treq && exp.fd.treq.ty == Tpointer)
            {
                // change to non-nested
                exp.fd.tok = TOK.function_;
                exp.fd.vthis = null;
            }
        }
        exp.fd.tookAddressOf++;

    Ldone:
        sc = sc.pop();
        result = e;
    }

    /**
     * Perform semantic analysis on function literals
     *
     * Test the following construct:
     * ---
     * (x, y, z) { return x + y + z; }(42, 84, 1992);
     * ---
     */
    Expression callExpSemantic(FuncExp exp, Scope* sc, Expressions* arguments)
    {
        if ((!exp.type || exp.type == Type.tvoid) && exp.td && arguments && arguments.dim)
        {
            for (size_t k = 0; k < arguments.dim; k++)
            {
                Expression checkarg = (*arguments)[k];
                if (checkarg.op == TOK.error)
                    return checkarg;
            }

            exp.genIdent(sc);

            assert(exp.td.parameters && exp.td.parameters.dim);
            exp.td.dsymbolSemantic(sc);

            TypeFunction tfl = cast(TypeFunction)exp.fd.type;
            size_t dim = tfl.parameterList.length;
            if (arguments.dim < dim)
            {
                // Default arguments are always typed, so they don't need inference.
                Parameter p = tfl.parameterList[arguments.dim];
                if (p.defaultArg)
                    dim = arguments.dim;
            }

            if ((tfl.parameterList.varargs == VarArg.none && arguments.dim > dim) ||
                arguments.dim < dim)
            {
                OutBuffer buf;
                foreach (idx, ref arg; *arguments)
                    buf.printf("%s%s", (idx ? ", ".ptr : "".ptr), arg.type.toChars());
                exp.error("function literal `%s%s` is not callable using argument types `(%s)`",
                          exp.fd.toChars(), parametersTypeToChars(tfl.parameterList),
                          buf.peekChars());
                exp.errorSupplemental("too %s arguments, expected `%d`, got `%d`",
                                      arguments.dim < dim ? "few".ptr : "many".ptr,
                                      cast(int)dim, cast(int)arguments.dim);
                return ErrorExp.get();
            }

            auto tiargs = new Objects();
            tiargs.reserve(exp.td.parameters.dim);

            for (size_t i = 0; i < exp.td.parameters.dim; i++)
            {
                TemplateParameter tp = (*exp.td.parameters)[i];
                assert(dim <= tfl.parameterList.length);
                foreach (u, p; tfl.parameterList)
                {
                    if (u == dim)
                        break;

                    if (p.type.ty == Tident && (cast(TypeIdentifier)p.type).ident == tp.ident)
                    {
                        Expression e = (*arguments)[u];
                        tiargs.push(e.type);
                        break;
                    }
                }
            }

            auto ti = new TemplateInstance(exp.loc, exp.td, tiargs);
            return (new ScopeExp(exp.loc, ti)).expressionSemantic(sc);
        }
        return exp.expressionSemantic(sc);
    }

    override void visit(CallExp exp)
    {
        static if (LOGSEMANTIC)
        {
            printf("CallExp::semantic() %s\n", exp.toChars());
        }
        if (exp.type)
        {
            result = exp;
            return; // semantic() already run
        }

        Objects* tiargs = null; // initial list of template arguments
        Expression ethis = null;
        Type tthis = null;
        Expression e1org = exp.e1;

        if (exp.e1.op == TOK.comma)
        {
            /* Rewrite (a,b)(args) as (a,(b(args)))
             */
            auto ce = cast(CommaExp)exp.e1;
            exp.e1 = ce.e2;
            ce.e2 = exp;
            result = ce.expressionSemantic(sc);
            return;
        }
        if (exp.e1.op == TOK.delegate_)
        {
            DelegateExp de = cast(DelegateExp)exp.e1;
            exp.e1 = new DotVarExp(de.loc, de.e1, de.func, de.hasOverloads);
            visit(exp);
            return;
        }
        if (exp.e1.op == TOK.function_)
        {
            if (arrayExpressionSemantic(exp.arguments, sc) || preFunctionParameters(sc, exp.arguments))
                return setError();

            // Run e1 semantic even if arguments have any errors
            FuncExp fe = cast(FuncExp)exp.e1;
            exp.e1 = callExpSemantic(fe, sc, exp.arguments);
            if (exp.e1.op == TOK.error)
            {
                result = exp.e1;
                return;
            }
        }

        if (Expression ex = resolveUFCS(sc, exp))
        {
            result = ex;
            return;
        }

        /* This recognizes:
         *  foo!(tiargs)(funcargs)
         */
        if (exp.e1.op == TOK.scope_)
        {
            ScopeExp se = cast(ScopeExp)exp.e1;
            TemplateInstance ti = se.sds.isTemplateInstance();
            if (ti)
            {
                /* Attempt to instantiate ti. If that works, go with it.
                 * If not, go with partial explicit specialization.
                 */
                WithScopeSymbol withsym;
                if (!ti.findTempDecl(sc, &withsym) || !ti.semanticTiargs(sc))
                    return setError();
                if (withsym && withsym.withstate.wthis)
                {
                    exp.e1 = new VarExp(exp.e1.loc, withsym.withstate.wthis);
                    exp.e1 = new DotTemplateInstanceExp(exp.e1.loc, exp.e1, ti);
                    goto Ldotti;
                }
                if (ti.needsTypeInference(sc, 1))
                {
                    /* Go with partial explicit specialization
                     */
                    tiargs = ti.tiargs;
                    assert(ti.tempdecl);
                    if (TemplateDeclaration td = ti.tempdecl.isTemplateDeclaration())
                        exp.e1 = new TemplateExp(exp.loc, td);
                    else if (OverDeclaration od = ti.tempdecl.isOverDeclaration())
                        exp.e1 = new VarExp(exp.loc, od);
                    else
                        exp.e1 = new OverExp(exp.loc, ti.tempdecl.isOverloadSet());
                }
                else
                {
                    Expression e1x = exp.e1.expressionSemantic(sc);
                    if (e1x.op == TOK.error)
                    {
                        result = e1x;
                        return;
                    }
                    exp.e1 = e1x;
                }
            }
        }

        /* This recognizes:
         *  expr.foo!(tiargs)(funcargs)
         */
    Ldotti:
        if (exp.e1.op == TOK.dotTemplateInstance && !exp.e1.type)
        {
            DotTemplateInstanceExp se = cast(DotTemplateInstanceExp)exp.e1;
            TemplateInstance ti = se.ti;
            {
                /* Attempt to instantiate ti. If that works, go with it.
                 * If not, go with partial explicit specialization.
                 */
                if (!se.findTempDecl(sc) || !ti.semanticTiargs(sc))
                    return setError();
                if (ti.needsTypeInference(sc, 1))
                {
                    /* Go with partial explicit specialization
                     */
                    tiargs = ti.tiargs;
                    assert(ti.tempdecl);
                    if (TemplateDeclaration td = ti.tempdecl.isTemplateDeclaration())
                        exp.e1 = new DotTemplateExp(exp.loc, se.e1, td);
                    else if (OverDeclaration od = ti.tempdecl.isOverDeclaration())
                    {
                        exp.e1 = new DotVarExp(exp.loc, se.e1, od, true);
                    }
                    else
                        exp.e1 = new DotExp(exp.loc, se.e1, new OverExp(exp.loc, ti.tempdecl.isOverloadSet()));
                }
                else
                {
                    Expression e1x = exp.e1.expressionSemantic(sc);
                    if (e1x.op == TOK.error)
                    {
                        result = e1x;
                        return;
                    }
                    exp.e1 = e1x;
                }
            }
        }

    Lagain:
        //printf("Lagain: %s\n", toChars());
        exp.f = null;
        if (exp.e1.op == TOK.this_ || exp.e1.op == TOK.super_)
        {
            // semantic() run later for these
        }
        else
        {
            if (exp.e1.op == TOK.dotIdentifier)
            {
                DotIdExp die = cast(DotIdExp)exp.e1;
                exp.e1 = die.expressionSemantic(sc);
                /* Look for e1 having been rewritten to expr.opDispatch!(string)
                 * We handle such earlier, so go back.
                 * Note that in the rewrite, we carefully did not run semantic() on e1
                 */
                if (exp.e1.op == TOK.dotTemplateInstance && !exp.e1.type)
                {
                    goto Ldotti;
                }
            }
            else
            {
                __gshared int nest;
                if (++nest > global.recursionLimit)
                {
                    exp.error("recursive evaluation of `%s`", exp.toChars());
                    --nest;
                    return setError();
                }
                Expression ex = unaSemantic(exp, sc);
                --nest;
                if (ex)
                {
                    result = ex;
                    return;
                }
            }

            /* Look for e1 being a lazy parameter
             */
            if (exp.e1.op == TOK.variable)
            {
                VarExp ve = cast(VarExp)exp.e1;
                if (ve.var.storage_class & STC.lazy_)
                {
                    // lazy parameters can be called without violating purity and safety
                    Type tw = ve.var.type;
                    Type tc = ve.var.type.substWildTo(MODFlags.const_);
                    auto tf = new TypeFunction(ParameterList(), tc, LINK.d, STC.safe | STC.pure_);
                    (tf = cast(TypeFunction)tf.typeSemantic(exp.loc, sc)).next = tw; // hack for bug7757
                    auto t = new TypeDelegate(tf);
                    ve.type = t.typeSemantic(exp.loc, sc);
                }
                VarDeclaration v = ve.var.isVarDeclaration();
                if (v && ve.checkPurity(sc, v))
                    return setError();
            }

            if (exp.e1.op == TOK.symbolOffset && (cast(SymOffExp)exp.e1).hasOverloads)
            {
                SymOffExp se = cast(SymOffExp)exp.e1;
                exp.e1 = new VarExp(se.loc, se.var, true);
                exp.e1 = exp.e1.expressionSemantic(sc);
            }
            else if (exp.e1.op == TOK.dot)
            {
                DotExp de = cast(DotExp)exp.e1;

                if (de.e2.op == TOK.overloadSet)
                {
                    ethis = de.e1;
                    tthis = de.e1.type;
                    exp.e1 = de.e2;
                }
            }
            else if (exp.e1.op == TOK.star && exp.e1.type.ty == Tfunction)
            {
                // Rewrite (*fp)(arguments) to fp(arguments)
                exp.e1 = (cast(PtrExp)exp.e1).e1;
            }
            else if (exp.e1.op == TOK.type && (sc && sc.flags & SCOPE.Cfile))
            {
                const numArgs = exp.arguments ? exp.arguments.length : 0;
                if (e1org.parens && numArgs >= 1)
                {
                    /* Ambiguous cases arise from CParser where there is not enough
                     * information to determine if we have a function call or a cast.
                     *   ( type-name ) ( identifier ) ;
                     *   ( identifier ) ( identifier ) ;
                     * If exp.e1 is a type-name, then this is a cast.
                     */
                    Expression arg;
                    foreach (a; (*exp.arguments)[])
                    {
                        arg = arg ? new CommaExp(a.loc, arg, a) : a;
                    }
                    auto t = exp.e1.isTypeExp().type;
                    auto e = new CastExp(exp.loc, arg, t);
                    result = e.expressionSemantic(sc);
                    return;
                }

                /* Ambiguous cases arise from CParser where there is not enough
                 * information to determine if we have a function call or declaration.
                 *   type-name ( identifier ) ;
                 *   identifier ( identifier ) ;
                 * If exp.e1 is a type-name, then this is a declaration. C11 does not
                 * have type construction syntax, so don't convert this to a cast().
                 */
                if (numArgs == 1)
                {
                    Expression arg = (*exp.arguments)[0];
                    if (auto ie = (*exp.arguments)[0].isIdentifierExp())
                    {
                        TypeExp te = cast(TypeExp)exp.e1;
                        auto initializer = new VoidInitializer(ie.loc);
                        Dsymbol s = new VarDeclaration(ie.loc, te.type, ie.ident, initializer);
                        auto decls = new Dsymbols(1);
                        (*decls)[0] = s;
                        s = new LinkDeclaration(s.loc, LINK.c, decls);
                        result = new DeclarationExp(exp.loc, s);
                        result = result.expressionSemantic(sc);
                    }
                    else
                    {
                        arg.error("identifier or `(` expected");
                        result = ErrorExp.get();
                    }
                    return;
                }
                exp.error("identifier or `(` expected before `)`");
                result = ErrorExp.get();
                return;
            }
        }

        Type t1 = exp.e1.type ? exp.e1.type.toBasetype() : null;

        if (exp.e1.op == TOK.error)
        {
            result = exp.e1;
            return;
        }
        if (arrayExpressionSemantic(exp.arguments, sc) || preFunctionParameters(sc, exp.arguments))
            return setError();

        // Check for call operator overload
        if (t1)
        {
            if (t1.ty == Tstruct)
            {
                auto sd = (cast(TypeStruct)t1).sym;
                sd.size(exp.loc); // Resolve forward references to construct object
                if (sd.sizeok != Sizeok.done)
                    return setError();
                if (!sd.ctor)
                    sd.ctor = sd.searchCtor();
                /* If `sd.ctor` is a generated copy constructor, this means that it
                   is the single constructor that this struct has. In order to not
                   disable default construction, the ctor is nullified. The side effect
                   of this is that the generated copy constructor cannot be called
                   explicitly, but that is ok, because when calling a constructor the
                   default constructor should have priority over the generated copy
                   constructor.
                */
                if (sd.ctor)
                {
                    auto ctor = sd.ctor.isCtorDeclaration();
                    if (ctor && ctor.isCpCtor && ctor.generated)
                        sd.ctor = null;
                }

                // First look for constructor
                if (exp.e1.op == TOK.type && sd.ctor)
                {
                    if (!sd.noDefaultCtor && !(exp.arguments && exp.arguments.dim))
                        goto Lx;

                    /* https://issues.dlang.org/show_bug.cgi?id=20695
                       If all constructors are copy constructors, then
                       try default construction.
                     */
                    if (!sd.hasRegularCtor)
                        goto Lx;

                    auto sle = new StructLiteralExp(exp.loc, sd, null, exp.e1.type);
                    if (!sd.fill(exp.loc, sle.elements, true))
                        return setError();
                    if (checkFrameAccess(exp.loc, sc, sd, sle.elements.dim))
                        return setError();

                    // https://issues.dlang.org/show_bug.cgi?id=14556
                    // Set concrete type to avoid further redundant semantic().
                    sle.type = exp.e1.type;

                    /* Constructor takes a mutable object, so don't use
                     * the immutable initializer symbol.
                     */
                    sle.useStaticInit = false;

                    Expression e = sle;
                    if (auto cf = sd.ctor.isCtorDeclaration())
                    {
                        e = new DotVarExp(exp.loc, e, cf, true);
                    }
                    else if (auto td = sd.ctor.isTemplateDeclaration())
                    {
                        e = new DotIdExp(exp.loc, e, td.ident);
                    }
                    else if (auto os = sd.ctor.isOverloadSet())
                    {
                        e = new DotExp(exp.loc, e, new OverExp(exp.loc, os));
                    }
                    else
                        assert(0);
                    e = new CallExp(exp.loc, e, exp.arguments);
                    e = e.expressionSemantic(sc);
                    result = e;
                    return;
                }
                // No constructor, look for overload of opCall
                if (search_function(sd, Id.call))
                    goto L1;
                // overload of opCall, therefore it's a call
                if (exp.e1.op != TOK.type)
                {
                    if (sd.aliasthis && !isRecursiveAliasThis(exp.att1, exp.e1.type))
                    {
                        exp.e1 = resolveAliasThis(sc, exp.e1);
                        goto Lagain;
                    }
                    exp.error("%s `%s` does not overload ()", sd.kind(), sd.toChars());
                    return setError();
                }

                /* It's a struct literal
                 */
            Lx:
                Expression e = new StructLiteralExp(exp.loc, sd, exp.arguments, exp.e1.type);
                e = e.expressionSemantic(sc);
                result = e;
                return;
            }
            else if (t1.ty == Tclass)
            {
            L1:
                // Rewrite as e1.call(arguments)
                Expression e = new DotIdExp(exp.loc, exp.e1, Id.call);
                e = new CallExp(exp.loc, e, exp.arguments);
                e = e.expressionSemantic(sc);
                result = e;
                return;
            }
            else if (exp.e1.op == TOK.type && t1.isscalar())
            {
                Expression e;

                // Make sure to use the the enum type itself rather than its
                // base type
                // https://issues.dlang.org/show_bug.cgi?id=16346
                if (exp.e1.type.ty == Tenum)
                {
                    t1 = exp.e1.type;
                }

                if (!exp.arguments || exp.arguments.dim == 0)
                {
                    e = t1.defaultInitLiteral(exp.loc);
                }
                else if (exp.arguments.dim == 1)
                {
                    e = (*exp.arguments)[0];
                    e = e.implicitCastTo(sc, t1);
                    e = new CastExp(exp.loc, e, t1);
                }
                else
                {
                    exp.error("more than one argument for construction of `%s`", t1.toChars());
                    return setError();
                }
                e = e.expressionSemantic(sc);
                result = e;
                return;
            }
        }

        static FuncDeclaration resolveOverloadSet(Loc loc, Scope* sc,
            OverloadSet os, Objects* tiargs, Type tthis, Expressions* arguments)
        {
            FuncDeclaration f = null;
            foreach (s; os.a)
            {
                if (tiargs && s.isFuncDeclaration())
                    continue;
                if (auto f2 = resolveFuncCall(loc, sc, s, tiargs, tthis, arguments, FuncResolveFlag.quiet))
                {
                    if (f2.errors)
                        return null;
                    if (f)
                    {
                        /* Error if match in more than one overload set,
                         * even if one is a 'better' match than the other.
                         */
                        ScopeDsymbol.multiplyDefined(loc, f, f2);
                    }
                    else
                        f = f2;
                }
            }
            if (!f)
                .error(loc, "no overload matches for `%s`", os.toChars());
            else if (f.errors)
                f = null;
            return f;
        }

        bool isSuper = false;
        if (exp.e1.op == TOK.dotVariable && t1.ty == Tfunction || exp.e1.op == TOK.dotTemplateDeclaration)
        {
            UnaExp ue = cast(UnaExp)exp.e1;

            Expression ue1old = ue.e1; // need for 'right this' check
            DotVarExp dve;
            DotTemplateExp dte;
            Dsymbol s;
            if (exp.e1.op == TOK.dotVariable)
            {
                dve = cast(DotVarExp)exp.e1;
                dte = null;
                s = dve.var;
                tiargs = null;
            }
            else
            {
                dve = null;
                dte = cast(DotTemplateExp)exp.e1;
                s = dte.td;
            }

            // Do overload resolution
            exp.f = resolveFuncCall(exp.loc, sc, s, tiargs, ue.e1.type, exp.arguments, FuncResolveFlag.standard);
            if (!exp.f || exp.f.errors || exp.f.type.ty == Terror)
                return setError();

            if (exp.f.interfaceVirtual)
            {
                /* Cast 'this' to the type of the interface, and replace f with the interface's equivalent
                 */
                auto b = exp.f.interfaceVirtual;
                auto ad2 = b.sym;
                ue.e1 = ue.e1.castTo(sc, ad2.type.addMod(ue.e1.type.mod));
                ue.e1 = ue.e1.expressionSemantic(sc);
                auto vi = exp.f.findVtblIndex(&ad2.vtbl, cast(int)ad2.vtbl.dim);
                assert(vi >= 0);
                exp.f = ad2.vtbl[vi].isFuncDeclaration();
                assert(exp.f);
            }
            if (exp.f.needThis())
            {
                AggregateDeclaration ad = exp.f.toParentLocal().isAggregateDeclaration();
                ue.e1 = getRightThis(exp.loc, sc, ad, ue.e1, exp.f);
                if (ue.e1.op == TOK.error)
                {
                    result = ue.e1;
                    return;
                }
                ethis = ue.e1;
                tthis = ue.e1.type;
                if (!(exp.f.type.ty == Tfunction && (cast(TypeFunction)exp.f.type).isScopeQual))
                {
                    if (global.params.useDIP1000 == FeatureState.enabled && checkParamArgumentEscape(sc, exp.f, null, ethis, false, false))
                        return setError();
                }
            }

            /* Cannot call public functions from inside invariant
             * (because then the invariant would have infinite recursion)
             */
            if (sc.func && sc.func.isInvariantDeclaration() && ue.e1.op == TOK.this_ && exp.f.addPostInvariant())
            {
                exp.error("cannot call `public`/`export` function `%s` from invariant", exp.f.toChars());
                return setError();
            }

            if (!exp.ignoreAttributes)
                checkFunctionAttributes(exp, sc, exp.f);
            checkAccess(exp.loc, sc, ue.e1, exp.f);
            if (!exp.f.needThis())
            {
                exp.e1 = Expression.combine(ue.e1, new VarExp(exp.loc, exp.f, false));
            }
            else
            {
                if (ue1old.checkRightThis(sc))
                    return setError();
                if (exp.e1.op == TOK.dotVariable)
                {
                    dve.var = exp.f;
                    exp.e1.type = exp.f.type;
                }
                else
                {
                    exp.e1 = new DotVarExp(exp.loc, dte.e1, exp.f, false);
                    exp.e1 = exp.e1.expressionSemantic(sc);
                    if (exp.e1.op == TOK.error)
                        return setError();
                    ue = cast(UnaExp)exp.e1;
                }
                version (none)
                {
                    printf("ue.e1 = %s\n", ue.e1.toChars());
                    printf("f = %s\n", exp.f.toChars());
                    printf("t1 = %s\n", t1.toChars());
                    printf("e1 = %s\n", exp.e1.toChars());
                    printf("e1.type = %s\n", exp.e1.type.toChars());
                }

                // See if we need to adjust the 'this' pointer
                AggregateDeclaration ad = exp.f.isThis();
                ClassDeclaration cd = ue.e1.type.isClassHandle();
                if (ad && cd && ad.isClassDeclaration())
                {
                    if (ue.e1.op == TOK.dotType)
                    {
                        ue.e1 = (cast(DotTypeExp)ue.e1).e1;
                        exp.directcall = true;
                    }
                    else if (ue.e1.op == TOK.super_)
                        exp.directcall = true;
                    else if ((cd.storage_class & STC.final_) != 0) // https://issues.dlang.org/show_bug.cgi?id=14211
                        exp.directcall = true;

                    if (ad != cd)
                    {
                        ue.e1 = ue.e1.castTo(sc, ad.type.addMod(ue.e1.type.mod));
                        ue.e1 = ue.e1.expressionSemantic(sc);
                    }
                }
            }
            // If we've got a pointer to a function then deference it
            // https://issues.dlang.org/show_bug.cgi?id=16483
            if (exp.e1.type.isPtrToFunction())
            {
                Expression e = new PtrExp(exp.loc, exp.e1);
                e.type = exp.e1.type.nextOf();
                exp.e1 = e;
            }
            t1 = exp.e1.type;
        }
        else if (exp.e1.op == TOK.super_ || exp.e1.op == TOK.this_)
        {
            auto ad = sc.func ? sc.func.isThis() : null;
            auto cd = ad ? ad.isClassDeclaration() : null;

            isSuper = exp.e1.op == TOK.super_;
            if (isSuper)
            {
                // Base class constructor call
                if (!cd || !cd.baseClass || !sc.func.isCtorDeclaration())
                {
                    exp.error("super class constructor call must be in a constructor");
                    return setError();
                }
                if (!cd.baseClass.ctor)
                {
                    exp.error("no super class constructor for `%s`", cd.baseClass.toChars());
                    return setError();
                }
            }
            else
            {
                // `this` call expression must be inside a
                // constructor
                if (!ad || !sc.func.isCtorDeclaration())
                {
                    exp.error("constructor call must be in a constructor");
                    return setError();
                }

                // https://issues.dlang.org/show_bug.cgi?id=18719
                // If `exp` is a call expression to another constructor
                // then it means that all struct/class fields will be
                // initialized after this call.
                foreach (ref field; sc.ctorflow.fieldinit)
                {
                    field.csx |= CSX.this_ctor;
                }
            }

            if (!sc.intypeof && !(sc.ctorflow.callSuper & CSX.halt))
            {
                if (sc.inLoop || sc.ctorflow.callSuper & CSX.label)
                    exp.error("constructor calls not allowed in loops or after labels");
                if (sc.ctorflow.callSuper & (CSX.super_ctor | CSX.this_ctor))
                    exp.error("multiple constructor calls");
                if ((sc.ctorflow.callSuper & CSX.return_) && !(sc.ctorflow.callSuper & CSX.any_ctor))
                    exp.error("an earlier `return` statement skips constructor");
                sc.ctorflow.callSuper |= CSX.any_ctor | (isSuper ? CSX.super_ctor : CSX.this_ctor);
            }

            tthis = ad.type.addMod(sc.func.type.mod);
            auto ctor = isSuper ? cd.baseClass.ctor : ad.ctor;
            if (auto os = ctor.isOverloadSet())
                exp.f = resolveOverloadSet(exp.loc, sc, os, null, tthis, exp.arguments);
            else
                exp.f = resolveFuncCall(exp.loc, sc, ctor, null, tthis, exp.arguments, FuncResolveFlag.standard);

            if (!exp.f || exp.f.errors)
                return setError();

            checkFunctionAttributes(exp, sc, exp.f);
            checkAccess(exp.loc, sc, null, exp.f);

            exp.e1 = new DotVarExp(exp.e1.loc, exp.e1, exp.f, false);
            exp.e1 = exp.e1.expressionSemantic(sc);
            // https://issues.dlang.org/show_bug.cgi?id=21095
            if (exp.e1.op == TOK.error)
                return setError();
            t1 = exp.e1.type;

            // BUG: this should really be done by checking the static
            // call graph
            if (exp.f == sc.func)
            {
                exp.error("cyclic constructor call");
                return setError();
            }
        }
        else if (exp.e1.op == TOK.overloadSet)
        {
            auto os = (cast(OverExp)exp.e1).vars;
            exp.f = resolveOverloadSet(exp.loc, sc, os, tiargs, tthis, exp.arguments);
            if (!exp.f)
                return setError();
            if (ethis)
                exp.e1 = new DotVarExp(exp.loc, ethis, exp.f, false);
            else
                exp.e1 = new VarExp(exp.loc, exp.f, false);
            goto Lagain;
        }
        else if (!t1)
        {
            exp.error("function expected before `()`, not `%s`", exp.e1.toChars());
            return setError();
        }
        else if (t1.ty == Terror)
        {
            return setError();
        }
        else if (t1.ty != Tfunction)
        {
            TypeFunction tf;
            const(char)* p;
            Dsymbol s;
            exp.f = null;
            if (exp.e1.op == TOK.function_)
            {
                // function literal that direct called is always inferred.
                assert((cast(FuncExp)exp.e1).fd);
                exp.f = (cast(FuncExp)exp.e1).fd;
                tf = cast(TypeFunction)exp.f.type;
                p = "function literal";
            }
            else if (t1.ty == Tdelegate)
            {
                TypeDelegate td = cast(TypeDelegate)t1;
                assert(td.next.ty == Tfunction);
                tf = cast(TypeFunction)td.next;
                p = "delegate";
            }
            else if (auto tfx = t1.isPtrToFunction())
            {
                tf = tfx;
                p = "function pointer";
            }
            else if (exp.e1.op == TOK.dotVariable && (cast(DotVarExp)exp.e1).var.isOverDeclaration())
            {
                DotVarExp dve = cast(DotVarExp)exp.e1;
                exp.f = resolveFuncCall(exp.loc, sc, dve.var, tiargs, dve.e1.type, exp.arguments, FuncResolveFlag.overloadOnly);
                if (!exp.f)
                    return setError();
                if (exp.f.needThis())
                {
                    dve.var = exp.f;
                    dve.type = exp.f.type;
                    dve.hasOverloads = false;
                    goto Lagain;
                }
                exp.e1 = new VarExp(dve.loc, exp.f, false);
                Expression e = new CommaExp(exp.loc, dve.e1, exp);
                result = e.expressionSemantic(sc);
                return;
            }
            else if (exp.e1.op == TOK.variable && (cast(VarExp)exp.e1).var.isOverDeclaration())
            {
                s = (cast(VarExp)exp.e1).var;
                goto L2;
            }
            else if (exp.e1.op == TOK.template_)
            {
                s = (cast(TemplateExp)exp.e1).td;
            L2:
                exp.f = resolveFuncCall(exp.loc, sc, s, tiargs, null, exp.arguments, FuncResolveFlag.standard);
                if (!exp.f || exp.f.errors)
                    return setError();
                if (exp.f.needThis())
                {
                    if (hasThis(sc))
                    {
                        // Supply an implicit 'this', as in
                        //    this.ident
                        exp.e1 = new DotVarExp(exp.loc, (new ThisExp(exp.loc)).expressionSemantic(sc), exp.f, false);
                        goto Lagain;
                    }
                    else if (isNeedThisScope(sc, exp.f))
                    {
                        exp.error("need `this` for `%s` of type `%s`", exp.f.toChars(), exp.f.type.toChars());
                        return setError();
                    }
                }
                exp.e1 = new VarExp(exp.e1.loc, exp.f, false);
                goto Lagain;
            }
            else
            {
                exp.error("function expected before `()`, not `%s` of type `%s`", exp.e1.toChars(), exp.e1.type.toChars());
                return setError();
            }

            const(char)* failMessage;
            Expression[] fargs = exp.arguments ? (*exp.arguments)[] : null;
            if (!tf.callMatch(null, fargs, 0, &failMessage, sc))
            {
                OutBuffer buf;
                buf.writeByte('(');
                argExpTypesToCBuffer(&buf, exp.arguments);
                buf.writeByte(')');
                if (tthis)
                    tthis.modToBuffer(&buf);

                //printf("tf = %s, args = %s\n", tf.deco, (*arguments)[0].type.deco);
                .error(exp.loc, "%s `%s%s` is not callable using argument types `%s`",
                    p, exp.e1.toChars(), parametersTypeToChars(tf.parameterList), buf.peekChars());
                if (failMessage)
                    errorSupplemental(exp.loc, "%s", failMessage);
                return setError();
            }
            // Purity and safety check should run after testing arguments matching
            if (exp.f)
            {
                exp.checkPurity(sc, exp.f);
                exp.checkSafety(sc, exp.f);
                exp.checkNogc(sc, exp.f);
                if (exp.f.checkNestedReference(sc, exp.loc))
                    return setError();
            }
            else if (sc.func && sc.intypeof != 1 && !(sc.flags & (SCOPE.ctfe | SCOPE.debug_)))
            {
                bool err = false;
                if (!tf.purity && sc.func.setImpure())
                {
                    exp.error("`pure` %s `%s` cannot call impure %s `%s`",
                        sc.func.kind(), sc.func.toPrettyChars(), p, exp.e1.toChars());
                    err = true;
                }
                if (!tf.isnogc && sc.func.setGC())
                {
                    exp.error("`@nogc` %s `%s` cannot call non-@nogc %s `%s`",
                        sc.func.kind(), sc.func.toPrettyChars(), p, exp.e1.toChars());
                    err = true;
                }
                if (tf.trust <= TRUST.system && sc.func.setUnsafe())
                {
                    exp.error("`@safe` %s `%s` cannot call `@system` %s `%s`",
                        sc.func.kind(), sc.func.toPrettyChars(), p, exp.e1.toChars());
                    err = true;
                }
                if (err)
                    return setError();
            }

            if (t1.ty == Tpointer)
            {
                Expression e = new PtrExp(exp.loc, exp.e1);
                e.type = tf;
                exp.e1 = e;
            }
            t1 = tf;
        }
        else if (exp.e1.op == TOK.variable)
        {
            // Do overload resolution
            VarExp ve = cast(VarExp)exp.e1;

            exp.f = ve.var.isFuncDeclaration();
            assert(exp.f);
            tiargs = null;

            if (exp.f.overnext)
                exp.f = resolveFuncCall(exp.loc, sc, exp.f, tiargs, null, exp.arguments, FuncResolveFlag.overloadOnly);
            else
            {
                exp.f = exp.f.toAliasFunc();
                TypeFunction tf = cast(TypeFunction)exp.f.type;
                const(char)* failMessage;
                Expression[] fargs = exp.arguments ? (*exp.arguments)[] : null;
                if (!tf.callMatch(null, fargs, 0, &failMessage, sc))
                {
                    OutBuffer buf;
                    buf.writeByte('(');
                    argExpTypesToCBuffer(&buf, exp.arguments);
                    buf.writeByte(')');

                    //printf("tf = %s, args = %s\n", tf.deco, (*arguments)[0].type.deco);
                    .error(exp.loc, "%s `%s%s` is not callable using argument types `%s`",
                        exp.f.kind(), exp.f.toPrettyChars(), parametersTypeToChars(tf.parameterList), buf.peekChars());
                    if (failMessage)
                        errorSupplemental(exp.loc, "%s", failMessage);
                    exp.f = null;
                }
            }
            if (!exp.f || exp.f.errors)
                return setError();

            if (exp.f.needThis())
            {
                // Change the ancestor lambdas to delegate before hasThis(sc) call.
                if (exp.f.checkNestedReference(sc, exp.loc))
                    return setError();

                if (hasThis(sc))
                {
                    // Supply an implicit 'this', as in
                    //    this.ident
                    exp.e1 = new DotVarExp(exp.loc, (new ThisExp(exp.loc)).expressionSemantic(sc), ve.var);
                    // Note: we cannot use f directly, because further overload resolution
                    // through the supplied 'this' may cause different result.
                    goto Lagain;
                }
                else if (isNeedThisScope(sc, exp.f))
                {
                    // At this point it is possible that `exp.f` had an ambiguity error that was
                    // silenced because the previous call to `resolveFuncCall` was done using
                    // `FuncResolveFlag.overloadOnly`. To make sure that a proper error message
                    // is printed, redo the call with `FuncResolveFlag.standard`.
                    //
                    // https://issues.dlang.org/show_bug.cgi?id=22157
                    if (exp.f.overnext)
                        exp.f = resolveFuncCall(exp.loc, sc, exp.f, tiargs, null, exp.arguments, FuncResolveFlag.standard);

                    if (!exp.f || exp.f.errors)
                        return setError();

                    // If no error is printed, it means that `f` is the single matching overload
                    // and it needs `this`.
                    exp.error("need `this` for `%s` of type `%s`", exp.f.toChars(), exp.f.type.toChars());
                    return setError();
                }
            }

            checkFunctionAttributes(exp, sc, exp.f);
            checkAccess(exp.loc, sc, null, exp.f);
            if (exp.f.checkNestedReference(sc, exp.loc))
                return setError();

            ethis = null;
            tthis = null;

            if (ve.hasOverloads)
            {
                exp.e1 = new VarExp(ve.loc, exp.f, false);
                exp.e1.type = exp.f.type;
            }
            t1 = exp.f.type;
        }
        assert(t1.ty == Tfunction);

        Expression argprefix;
        if (!exp.arguments)
            exp.arguments = new Expressions();
        if (functionParameters(exp.loc, sc, cast(TypeFunction)t1, ethis, tthis, exp.arguments, exp.f, &exp.type, &argprefix))
            return setError();

        if (!exp.type)
        {
            exp.e1 = e1org; // https://issues.dlang.org/show_bug.cgi?id=10922
                        // avoid recursive expression printing
            exp.error("forward reference to inferred return type of function call `%s`", exp.toChars());
            return setError();
        }

        if (exp.f && exp.f.tintro)
        {
            Type t = exp.type;
            int offset = 0;
            TypeFunction tf = cast(TypeFunction)exp.f.tintro;
            if (tf.next.isBaseOf(t, &offset) && offset)
            {
                exp.type = tf.next;
                result = Expression.combine(argprefix, exp.castTo(sc, t));
                return;
            }
        }

        // Handle the case of a direct lambda call
        if (exp.f && exp.f.isFuncLiteralDeclaration() && sc.func && !sc.intypeof)
        {
            exp.f.tookAddressOf = 0;
        }

        result = Expression.combine(argprefix, exp);

        if (isSuper)
        {
            auto ad = sc.func ? sc.func.isThis() : null;
            auto cd = ad ? ad.isClassDeclaration() : null;
            if (cd && cd.classKind == ClassKind.cpp && exp.f && !exp.f.fbody)
            {
                // if super is defined in C++, it sets the vtable pointer to the base class
                // so we have to restore it, but still return 'this' from super() call:
                // (auto __vptrTmp = this.__vptr, auto __superTmp = super()), (this.__vptr = __vptrTmp, __superTmp)
                Loc loc = exp.loc;

                auto vptr = new DotIdExp(loc, new ThisExp(loc), Id.__vptr);
                auto vptrTmpDecl = copyToTemp(0, "__vptrTmp", vptr);
                auto declareVptrTmp = new DeclarationExp(loc, vptrTmpDecl);

                auto superTmpDecl = copyToTemp(0, "__superTmp", result);
                auto declareSuperTmp = new DeclarationExp(loc, superTmpDecl);

                auto declareTmps = new CommaExp(loc, declareVptrTmp, declareSuperTmp);

                auto restoreVptr = new AssignExp(loc, vptr.syntaxCopy(), new VarExp(loc, vptrTmpDecl));

                Expression e = new CommaExp(loc, declareTmps, new CommaExp(loc, restoreVptr, new VarExp(loc, superTmpDecl)));
                result = e.expressionSemantic(sc);
            }
        }

        // declare dual-context container
        if (exp.f && exp.f.isThis2 && !sc.intypeof && sc.func)
        {
            // check access to second `this`
            if (AggregateDeclaration ad2 = exp.f.isMember2())
            {
                Expression te = new ThisExp(exp.loc).expressionSemantic(sc);
                if (te.op != TOK.error)
                    te = getRightThis(exp.loc, sc, ad2, te, exp.f);
                if (te.op == TOK.error)
                {
                    exp.error("need `this` of type `%s` to call function `%s`", ad2.toChars(), exp.f.toChars());
                    return setError();
                }
            }
            exp.vthis2 = makeThis2Argument(exp.loc, sc, exp.f);
            Expression de = new DeclarationExp(exp.loc, exp.vthis2);
            result = Expression.combine(de, result);
            result = result.expressionSemantic(sc);
        }
    }

    override void visit(DeclarationExp e)
    {
        if (e.type)
        {
            result = e;
            return;
        }
        static if (LOGSEMANTIC)
        {
            printf("DeclarationExp::semantic() %s\n", e.toChars());
        }

        uint olderrors = global.errors;

        /* This is here to support extern(linkage) declaration,
         * where the extern(linkage) winds up being an AttribDeclaration
         * wrapper.
         */
        Dsymbol s = e.declaration;

        while (1)
        {
            AttribDeclaration ad = s.isAttribDeclaration();
            if (ad)
            {
                if (ad.decl && ad.decl.dim == 1)
                {
                    s = (*ad.decl)[0];
                    continue;
                }
            }
            break;
        }

        VarDeclaration v = s.isVarDeclaration();
        if (v)
        {
            // Do semantic() on initializer first, so:
            //      int a = a;
            // will be illegal.
            e.declaration.dsymbolSemantic(sc);
            s.parent = sc.parent;
        }

        //printf("inserting '%s' %p into sc = %p\n", s.toChars(), s, sc);
        // Insert into both local scope and function scope.
        // Must be unique in both.
        if (s.ident)
        {
            if (!sc.insert(s))
            {
                auto conflict = sc.search(Loc.initial, s.ident, null);
                e.error("declaration `%s` is already defined", s.toPrettyChars());
                errorSupplemental(conflict.loc, "`%s` `%s` is defined here",
                                  conflict.kind(), conflict.toChars());
                return setError();
            }
            else if (sc.func)
            {
                // https://issues.dlang.org/show_bug.cgi?id=11720
                if ((s.isFuncDeclaration() ||
                     s.isAggregateDeclaration() ||
                     s.isEnumDeclaration() ||
                     s.isTemplateDeclaration() ||
                     v
                    ) && !sc.func.localsymtab.insert(s))
                {
                    // Get the previous symbol
                    Dsymbol originalSymbol = sc.func.localsymtab.lookup(s.ident);

                    // Perturb the name mangling so that the symbols can co-exist
                    // instead of colliding
                    s.localNum = cast(ushort)(originalSymbol.localNum + 1);
                    assert(s.localNum);         // 65535 should be enough for anyone

                    // Replace originalSymbol with s, which updates the localCount
                    sc.func.localsymtab.update(s);

                    // The mangling change only works for D mangling
                }
//              else
                {
                    /* https://issues.dlang.org/show_bug.cgi?id=21272
                     * If we are in a foreach body we need to extract the
                     * function containing the foreach
                     */
                    FuncDeclaration fes_enclosing_func;
                    if (sc.func && sc.func.fes)
                        fes_enclosing_func = sc.enclosing.enclosing.func;

                    // Disallow shadowing
                    for (Scope* scx = sc.enclosing; scx && (scx.func == sc.func || (fes_enclosing_func && scx.func == fes_enclosing_func)); scx = scx.enclosing)
                    {
                        Dsymbol s2;
                        if (scx.scopesym && scx.scopesym.symtab && (s2 = scx.scopesym.symtab.lookup(s.ident)) !is null && s != s2)
                        {
                            // allow STC.local symbols to be shadowed
                            // TODO: not really an optimal design
                            auto decl = s2.isDeclaration();
                            if (!decl || !(decl.storage_class & STC.local))
                            {
                                if (sc.func.fes)
                                {
                                    e.deprecation("%s `%s` is shadowing %s `%s`. Rename the `foreach` variable.", s.kind(), s.ident.toChars(), s2.kind(), s2.toPrettyChars());
                                }
                                else
                                {
                                    e.error("%s `%s` is shadowing %s `%s`", s.kind(), s.ident.toChars(), s2.kind(), s2.toPrettyChars());
                                    return setError();
                                }
                            }
                        }
                    }
                }
            }
        }
        if (!s.isVarDeclaration())
        {
            Scope* sc2 = sc;
            if (sc2.stc & (STC.pure_ | STC.nothrow_ | STC.nogc))
                sc2 = sc.push();
            sc2.stc &= ~(STC.pure_ | STC.nothrow_ | STC.nogc);
            e.declaration.dsymbolSemantic(sc2);
            if (sc2 != sc)
                sc2.pop();
            s.parent = sc.parent;
        }
        if (global.errors == olderrors)
        {
            e.declaration.semantic2(sc);
            if (global.errors == olderrors)
            {
                e.declaration.semantic3(sc);
            }
        }
        // todo: error in declaration should be propagated.

        e.type = Type.tvoid;
        result = e;
    }

    override void visit(TypeidExp exp)
    {
        static if (LOGSEMANTIC)
        {
            printf("TypeidExp::semantic() %s\n", exp.toChars());
        }
        Type ta = isType(exp.obj);
        Expression ea = isExpression(exp.obj);
        Dsymbol sa = isDsymbol(exp.obj);
        //printf("ta %p ea %p sa %p\n", ta, ea, sa);

        if (ta)
        {
            dmd.typesem.resolve(ta, exp.loc, sc, ea, ta, sa, true);
        }

        if (ea)
        {
            if (auto sym = getDsymbol(ea))
                ea = symbolToExp(sym, exp.loc, sc, false);
            else
                ea = ea.expressionSemantic(sc);
            ea = resolveProperties(sc, ea);
            ta = ea.type;
            if (ea.op == TOK.type)
                ea = null;
        }

        if (!ta)
        {
            //printf("ta %p ea %p sa %p\n", ta, ea, sa);
            exp.error("no type for `typeid(%s)`", ea ? ea.toChars() : (sa ? sa.toChars() : ""));
            return setError();
        }

        if (global.params.vcomplex)
            ta.checkComplexTransition(exp.loc, sc);

        Expression e;
        auto tb = ta.toBasetype();
        if (ea && tb.ty == Tclass)
        {
            if (tb.toDsymbol(sc).isClassDeclaration().classKind == ClassKind.cpp)
            {
                error(exp.loc, "Runtime type information is not supported for `extern(C++)` classes");
                e = ErrorExp.get();
            }
            else if (!Type.typeinfoclass)
            {
                error(exp.loc, "`object.TypeInfo_Class` could not be found, but is implicitly used");
                e = ErrorExp.get();
            }
            else
            {
                /* Get the dynamic type, which is .classinfo
                */
                ea = ea.expressionSemantic(sc);
                e = new TypeidExp(ea.loc, ea);
                e.type = Type.typeinfoclass.type;
            }
        }
        else if (ta.ty == Terror)
        {
            e = ErrorExp.get();
        }
        else
        {
            // Handle this in the glue layer
            e = new TypeidExp(exp.loc, ta);
            e.type = getTypeInfoType(exp.loc, ta, sc);

            semanticTypeInfo(sc, ta);

            if (ea)
            {
                e = new CommaExp(exp.loc, ea, e); // execute ea
                e = e.expressionSemantic(sc);
            }
        }
        result = e;
    }

    override void visit(TraitsExp e)
    {
        result = semanticTraits(e, sc);
    }

    override void visit(HaltExp e)
    {
        static if (LOGSEMANTIC)
        {
            printf("HaltExp::semantic()\n");
        }
        e.type = Type.tnoreturn;
        result = e;
    }

    override void visit(IsExp e)
    {
        /* is(targ id tok tspec)
         * is(targ id :  tok2)
         * is(targ id == tok2)
         */
        Type tded = null;

        void yes()
        {
            //printf("yes\n");
            if (!e.id)
            {
                result = IntegerExp.createBool(true);
                return;
            }

            Dsymbol s;
            Tuple tup = isTuple(tded);
            if (tup)
                s = new TupleDeclaration(e.loc, e.id, &tup.objects);
            else
                s = new AliasDeclaration(e.loc, e.id, tded);
            s.dsymbolSemantic(sc);

            /* The reason for the !tup is unclear. It fails Phobos unittests if it is not there.
             * More investigation is needed.
             */
            if (!tup && !sc.insert(s))
            {
                auto conflict = sc.search(Loc.initial, s.ident, null);
                e.error("declaration `%s` is already defined", s.toPrettyChars());
                errorSupplemental(conflict.loc, "`%s` `%s` is defined here",
                                  conflict.kind(), conflict.toChars());
            }

            unSpeculative(sc, s);

            result = IntegerExp.createBool(true);
        }
        void no()
        {
            result = IntegerExp.createBool(false);
            //printf("no\n");
        }

        static if (LOGSEMANTIC)
        {
            printf("IsExp::semantic(%s)\n", e.toChars());
        }
        if (e.id && !(sc.flags & SCOPE.condition))
        {
            e.error("can only declare type aliases within `static if` conditionals or `static assert`s");
            return setError();
        }

        if (e.tok2 == TOK.package_ || e.tok2 == TOK.module_) // These is() expressions are special because they can work on modules, not just types.
        {
            const oldErrors = global.startGagging();
            Dsymbol sym = e.targ.toDsymbol(sc);
            global.endGagging(oldErrors);

            if (sym is null)
                return no();
            Package p = resolveIsPackage(sym);
            if (p is null)
                return no();
            if (e.tok2 == TOK.package_ && p.isModule()) // Note that isModule() will return null for package modules because they're not actually instances of Module.
                return no();
            else if(e.tok2 == TOK.module_ && !(p.isModule() || p.isPackageMod()))
                return no();
            tded = e.targ;
            return yes();
        }

        {
            Scope* sc2 = sc.copy(); // keep sc.flags
            sc2.tinst = null;
            sc2.minst = null;
            sc2.flags |= SCOPE.fullinst;
            Type t = e.targ.trySemantic(e.loc, sc2);
            sc2.pop();
            if (!t) // errors, so condition is false
                return no();
            e.targ = t;
        }

        if (e.tok2 != TOK.reserved)
        {
            switch (e.tok2)
            {
            case TOK.struct_:
                if (e.targ.ty != Tstruct)
                    return no();
                if ((cast(TypeStruct)e.targ).sym.isUnionDeclaration())
                    return no();
                tded = e.targ;
                break;

            case TOK.union_:
                if (e.targ.ty != Tstruct)
                    return no();
                if (!(cast(TypeStruct)e.targ).sym.isUnionDeclaration())
                    return no();
                tded = e.targ;
                break;

            case TOK.class_:
                if (e.targ.ty != Tclass)
                    return no();
                if ((cast(TypeClass)e.targ).sym.isInterfaceDeclaration())
                    return no();
                tded = e.targ;
                break;

            case TOK.interface_:
                if (e.targ.ty != Tclass)
                    return no();
                if (!(cast(TypeClass)e.targ).sym.isInterfaceDeclaration())
                    return no();
                tded = e.targ;
                break;

            case TOK.const_:
                if (!e.targ.isConst())
                    return no();
                tded = e.targ;
                break;

            case TOK.immutable_:
                if (!e.targ.isImmutable())
                    return no();
                tded = e.targ;
                break;

            case TOK.shared_:
                if (!e.targ.isShared())
                    return no();
                tded = e.targ;
                break;

            case TOK.inout_:
                if (!e.targ.isWild())
                    return no();
                tded = e.targ;
                break;

            case TOK.super_:
                // If class or interface, get the base class and interfaces
                if (e.targ.ty != Tclass)
                    return no();
                else
                {
                    ClassDeclaration cd = (cast(TypeClass)e.targ).sym;
                    auto args = new Parameters();
                    args.reserve(cd.baseclasses.dim);
                    if (cd.semanticRun < PASS.semanticdone)
                        cd.dsymbolSemantic(null);
                    for (size_t i = 0; i < cd.baseclasses.dim; i++)
                    {
                        BaseClass* b = (*cd.baseclasses)[i];
                        args.push(new Parameter(STC.in_, b.type, null, null, null));
                    }
                    tded = new TypeTuple(args);
                }
                break;

            case TOK.enum_:
                if (e.targ.ty != Tenum)
                    return no();
                if (e.id)
                    tded = (cast(TypeEnum)e.targ).sym.getMemtype(e.loc);
                else
                    tded = e.targ;

                if (tded.ty == Terror)
                    return setError();
                break;

            case TOK.delegate_:
                if (e.targ.ty != Tdelegate)
                    return no();
                tded = (cast(TypeDelegate)e.targ).next; // the underlying function type
                break;

            case TOK.function_:
            case TOK.parameters:
                {
                    if (e.targ.ty != Tfunction)
                        return no();
                    tded = e.targ;

                    /* Generate tuple from function parameter types.
                     */
                    assert(tded.ty == Tfunction);
                    auto tdedf = tded.isTypeFunction();
                    auto args = new Parameters();
                    foreach (i, arg; tdedf.parameterList)
                    {
                        assert(arg && arg.type);
                        /* If one of the default arguments was an error,
                           don't return an invalid tuple
                         */
                        if (e.tok2 == TOK.parameters && arg.defaultArg && arg.defaultArg.op == TOK.error)
                            return setError();
                        args.push(new Parameter(arg.storageClass, arg.type, (e.tok2 == TOK.parameters) ? arg.ident : null, (e.tok2 == TOK.parameters) ? arg.defaultArg : null, arg.userAttribDecl));
                    }
                    tded = new TypeTuple(args);
                    break;
                }
            case TOK.return_:
                /* Get the 'return type' for the function,
                 * delegate, or pointer to function.
                 */
                if (auto tf = e.targ.isFunction_Delegate_PtrToFunction())
                    tded = tf.next;
                else
                    return no();
                break;

            case TOK.argumentTypes:
                /* Generate a type tuple of the equivalent types used to determine if a
                 * function argument of this type can be passed in registers.
                 * The results of this are highly platform dependent, and intended
                 * primarly for use in implementing va_arg().
                 */
                tded = target.toArgTypes(e.targ);
                if (!tded)
                    return no();
                // not valid for a parameter
                break;

            case TOK.vector:
                if (e.targ.ty != Tvector)
                    return no();
                tded = (cast(TypeVector)e.targ).basetype;
                break;

            default:
                assert(0);
            }

            // https://issues.dlang.org/show_bug.cgi?id=18753
            if (tded)
                return yes();
            return no();
        }
        else if (e.tspec && !e.id && !(e.parameters && e.parameters.dim))
        {
            /* Evaluate to true if targ matches tspec
             * is(targ == tspec)
             * is(targ : tspec)
             */
            e.tspec = e.tspec.typeSemantic(e.loc, sc);
            //printf("targ  = %s, %s\n", e.targ.toChars(), e.targ.deco);
            //printf("tspec = %s, %s\n", e.tspec.toChars(), e.tspec.deco);

            if (e.tok == TOK.colon)
            {
                // current scope is itself deprecated, or deprecations are not errors
                const bool deprecationAllowed = sc.isDeprecated
                    || global.params.useDeprecated != DiagnosticReporting.error;
                const bool preventAliasThis = e.targ.hasDeprecatedAliasThis && !deprecationAllowed;

                // baseClass might not be set if either targ or tspec is forward referenced.
                if (auto tc = e.targ.isTypeClass())
                    tc.sym.dsymbolSemantic(null);
                if (auto tc = e.tspec.isTypeClass())
                    tc.sym.dsymbolSemantic(null);

                if (preventAliasThis && e.targ.ty == Tstruct)
                {
                    if ((cast(TypeStruct) e.targ).implicitConvToWithoutAliasThis(e.tspec))
                        return yes();
                    else
                        return no();
                }
                else if (preventAliasThis && e.targ.ty == Tclass)
                {
                    if ((cast(TypeClass) e.targ).implicitConvToWithoutAliasThis(e.tspec))
                        return yes();
                    else
                        return no();
                }
                else if (e.targ.implicitConvTo(e.tspec))
                    return yes();
                else
                    return no();
            }
            else /* == */
            {
                if (e.targ.equals(e.tspec))
                    return yes();
                else
                    return no();
            }
        }
        else if (e.tspec)
        {
            /* Evaluate to true if targ matches tspec.
             * If true, declare id as an alias for the specialized type.
             * is(targ == tspec, tpl)
             * is(targ : tspec, tpl)
             * is(targ id == tspec)
             * is(targ id : tspec)
             * is(targ id == tspec, tpl)
             * is(targ id : tspec, tpl)
             */
            Identifier tid = e.id ? e.id : Identifier.generateId("__isexp_id");
            e.parameters.insert(0, new TemplateTypeParameter(e.loc, tid, null, null));

            Objects dedtypes = Objects(e.parameters.dim);
            dedtypes.zero();

            MATCH m = deduceType(e.targ, sc, e.tspec, e.parameters, &dedtypes, null, 0, e.tok == TOK.equal);
            //printf("targ: %s\n", targ.toChars());
            //printf("tspec: %s\n", tspec.toChars());
            if (m == MATCH.nomatch || (m != MATCH.exact && e.tok == TOK.equal))
            {
                return no();
            }
            else
            {
                tded = cast(Type)dedtypes[0];
                if (!tded)
                    tded = e.targ;
                Objects tiargs = Objects(1);
                tiargs[0] = e.targ;

                /* Declare trailing parameters
                 */
                for (size_t i = 1; i < e.parameters.dim; i++)
                {
                    TemplateParameter tp = (*e.parameters)[i];
                    Declaration s = null;

                    m = tp.matchArg(e.loc, sc, &tiargs, i, e.parameters, &dedtypes, &s);
                    if (m == MATCH.nomatch)
                        return no();
                    s.dsymbolSemantic(sc);
                    if (!sc.insert(s))
                    {
                        auto conflict = sc.search(Loc.initial, s.ident, null);
                        e.error("declaration `%s` is already defined", s.toPrettyChars());
                        errorSupplemental(conflict.loc, "`%s` `%s` is defined here",
                                          conflict.kind(), conflict.toChars());
                    }

                    unSpeculative(sc, s);
                }
                return yes();
            }
        }
        else if (e.id)
        {
            /* Declare id as an alias for type targ. Evaluate to true
             * is(targ id)
             */
            tded = e.targ;
        }
        return yes();
    }

    override void visit(BinAssignExp exp)
    {
        if (exp.type)
        {
            result = exp;
            return;
        }

        Expression e = exp.op_overload(sc);
        if (e)
        {
            result = e;
            return;
        }

        if (exp.e1.op == TOK.arrayLength)
        {
            // arr.length op= e2;
            e = rewriteOpAssign(exp);
            e = e.expressionSemantic(sc);
            result = e;
            return;
        }
        if (exp.e1.op == TOK.slice || exp.e1.type.ty == Tarray || exp.e1.type.ty == Tsarray)
        {
            if (checkNonAssignmentArrayOp(exp.e1))
                return setError();

            if (exp.e1.op == TOK.slice)
                (cast(SliceExp)exp.e1).arrayop = true;

            // T[] op= ...
            if (exp.e2.implicitConvTo(exp.e1.type.nextOf()))
            {
                // T[] op= T
                exp.e2 = exp.e2.castTo(sc, exp.e1.type.nextOf());
            }
            else if (Expression ex = typeCombine(exp, sc))
            {
                result = ex;
                return;
            }
            exp.type = exp.e1.type;
            result = arrayOp(exp, sc);
            return;
        }

        exp.e1 = exp.e1.expressionSemantic(sc);
        exp.e1 = exp.e1.modifiableLvalue(sc, exp.e1);
        exp.e1 = exp.e1.optimize(WANTvalue, /*keepLvalue*/ true);
        exp.type = exp.e1.type;

        if (auto ad = isAggregate(exp.e1.type))
        {
            if (const s = search_function(ad, Id.opOpAssign))
            {
                error(exp.loc, "none of the `opOpAssign` overloads of `%s` are callable for `%s` of type `%s`", ad.toChars(), exp.e1.toChars(), exp.e1.type.toChars());
                return setError();
            }
        }
        if (exp.e1.checkScalar() ||
            exp.e1.checkReadModifyWrite(exp.op, exp.e2) ||
            exp.e1.checkSharedAccess(sc))
            return setError();

        int arith = (exp.op == TOK.addAssign || exp.op == TOK.minAssign || exp.op == TOK.mulAssign || exp.op == TOK.divAssign || exp.op == TOK.modAssign || exp.op == TOK.powAssign);
        int bitwise = (exp.op == TOK.andAssign || exp.op == TOK.orAssign || exp.op == TOK.xorAssign);
        int shift = (exp.op == TOK.leftShiftAssign || exp.op == TOK.rightShiftAssign || exp.op == TOK.unsignedRightShiftAssign);

        if (bitwise && exp.type.toBasetype().ty == Tbool)
            exp.e2 = exp.e2.implicitCastTo(sc, exp.type);
        else if (exp.checkNoBool())
            return setError();

        if ((exp.op == TOK.addAssign || exp.op == TOK.minAssign) && exp.e1.type.toBasetype().ty == Tpointer && exp.e2.type.toBasetype().isintegral())
        {
            result = scaleFactor(exp, sc);
            return;
        }

        if (Expression ex = typeCombine(exp, sc))
        {
            result = ex;
            return;
        }

        if (arith && (exp.checkArithmeticBin() || exp.checkSharedAccessBin(sc)))
            return setError();
        if ((bitwise || shift) && (exp.checkIntegralBin() || exp.checkSharedAccessBin(sc)))
            return setError();

        if (shift)
        {
            if (exp.e2.type.toBasetype().ty != Tvector)
                exp.e2 = exp.e2.castTo(sc, Type.tshiftcnt);
        }

        if (!target.isVectorOpSupported(exp.type.toBasetype(), exp.op, exp.e2.type.toBasetype()))
        {
            result = exp.incompatibleTypes();
            return;
        }

        if (exp.e1.op == TOK.error || exp.e2.op == TOK.error)
            return setError();

        e = exp.checkOpAssignTypes(sc);
        if (e.op == TOK.error)
        {
            result = e;
            return;
        }

        assert(e.op == TOK.assign || e == exp);
        result = (cast(BinExp)e).reorderSettingAAElem(sc);
    }

    private Expression compileIt(MixinExp exp)
    {
        OutBuffer buf;
        if (expressionsToString(buf, sc, exp.exps))
            return null;

        uint errors = global.errors;
        const len = buf.length;
        const str = buf.extractChars()[0 .. len];
        scope p = new Parser!ASTCodegen(exp.loc, sc._module, str, false);
        p.nextToken();
        //printf("p.loc.linnum = %d\n", p.loc.linnum);

        Expression e = p.parseExpression();
        if (global.errors != errors)
            return null;

        if (p.token.value != TOK.endOfFile)
        {
            exp.error("incomplete mixin expression `%s`", str.ptr);
            return null;
        }
        return e;
    }

    override void visit(MixinExp exp)
    {
        /* https://dlang.org/spec/expression.html#mixin_expressions
         */

        static if (LOGSEMANTIC)
        {
            printf("MixinExp::semantic('%s')\n", exp.toChars());
        }

        auto e = compileIt(exp);
        if (!e)
            return setError();
        result = e.expressionSemantic(sc);
    }

    override void visit(ImportExp e)
    {
        static if (LOGSEMANTIC)
        {
            printf("ImportExp::semantic('%s')\n", e.toChars());
        }

        auto se = semanticString(sc, e.e1, "file name argument");
        if (!se)
            return setError();
        se = se.toUTF8(sc);

        auto namez = se.toStringz().ptr;
        if (!global.filePath)
        {
            e.error("need `-J` switch to import text file `%s`", namez);
            return setError();
        }

        /* Be wary of CWE-22: Improper Limitation of a Pathname to a Restricted Directory
         * ('Path Traversal') attacks.
         * http://cwe.mitre.org/data/definitions/22.html
         */

        if (FileName.absolute(namez))
        {
            e.error("absolute path is not allowed in import expression: `%s`", se.toChars());
            return setError();
        }

        auto idxReserved = FileName.findReservedChar(namez);
        if (idxReserved != size_t.max)
        {
            e.error("`%s` is  not a valid filename on this platform", se.toChars());
            e.errorSupplemental("Character `'%c'` is reserved and cannot be used", namez[idxReserved]);
            return setError();
        }

        if (FileName.refersToParentDir(namez))
        {
            e.error("path refers to parent (`..`) directory: `%s`", se.toChars());
            return setError();
        }

        auto name = FileName.searchPath(global.filePath, namez, false);
        if (!name)
        {
            e.error("file `%s` cannot be found or not in a path specified with `-J`", se.toChars());
            e.errorSupplemental("Path(s) searched (as provided by `-J`):");
            foreach (idx, path; *global.filePath)
            {
                const attr = FileName.exists(path);
                const(char)* err = attr == 2 ? "" :
                    (attr == 1 ? " (not a directory)" : " (path not found)");
                e.errorSupplemental("[%zu]: `%s`%s", idx, path, err);
            }
            return setError();
        }

        sc._module.contentImportedFiles.push(name);
        if (global.params.verbose)
        {
            const slice = se.peekString();
            message("file      %.*s\t(%s)", cast(int)slice.length, slice.ptr, name);
        }
        if (global.params.moduleDeps !is null)
        {
            OutBuffer* ob = global.params.moduleDeps;
            Module imod = sc._module;

            if (!global.params.moduleDepsFile)
                ob.writestring("depsFile ");
            ob.writestring(imod.toPrettyChars());
            ob.writestring(" (");
            escapePath(ob, imod.srcfile.toChars());
            ob.writestring(") : ");
            if (global.params.moduleDepsFile)
                ob.writestring("string : ");
            ob.write(se.peekString());
            ob.writestring(" (");
            escapePath(ob, name);
            ob.writestring(")");
            ob.writenl();
        }
        if (global.params.emitMakeDeps)
        {
            global.params.makeDeps.push(name);
        }

        {
            auto readResult = File.read(name);
            if (!readResult.success)
            {
                e.error("cannot read file `%s`", name);
                return setError();
            }
            else
            {
                // take ownership of buffer (probably leaking)
                auto data = readResult.extractSlice();
                se = new StringExp(e.loc, data);
            }
        }
        result = se.expressionSemantic(sc);
    }

    override void visit(AssertExp exp)
    {
        // https://dlang.org/spec/expression.html#assert_expressions
        static if (LOGSEMANTIC)
        {
            printf("AssertExp::semantic('%s')\n", exp.toChars());
        }

        const generateMsg = !exp.msg && global.params.checkAction == CHECKACTION.context && global.params.useAssert == CHECKENABLE.on;
        Expression temporariesPrefix;

        if (generateMsg)
        // no message - use assert expression as msg
        {
            if (!verifyHookExist(exp.loc, *sc, Id._d_assert_fail, "generating assert messages"))
                return setError();

            /*
            {
              auto a = e1, b = e2;
              assert(a == b, _d_assert_fail!"=="(a, b));
            }()
            */

            /*
            Stores the result of an operand expression into a temporary
            if necessary, e.g. if it is an impure fuction call containing side
            effects as in https://issues.dlang.org/show_bug.cgi?id=20114

            Params:
                op = an expression which may require a temporary (added to
                     `temporariesPrefix`: `auto tmp = op`) and will be replaced
                     by `tmp` if necessary

            Returns: (possibly replaced) `op`
            */
            Expression maybePromoteToTmp(ref Expression op)
            {
                // https://issues.dlang.org/show_bug.cgi?id=20989
                // Flag that _d_assert_fail will never dereference `array.ptr` to avoid safety
                // errors for `assert(!array.ptr)` => `_d_assert_fail!"!"(array.ptr)`
                {
                    auto die = op.isDotIdExp();
                    if (die && die.ident == Id.ptr)
                        die.noderef = true;
                }

                op = op.expressionSemantic(sc);
                op = resolveProperties(sc, op);

                // Detect assert's using static operator overloads (e.g. `"var" in environment`)
                if (auto te = op.isTypeExp())
                {
                    // Replace the TypeExp with it's textual representation
                    // Including "..." in the error message isn't quite right but
                    // proper solutions require more drastic changes, e.g. directly
                    // using miniFormat and combine instead of calling _d_assert_fail
                    auto name = new StringExp(te.loc, te.toString());
                    return name.expressionSemantic(sc);
                }

                // Create a temporary for expressions with side effects
                // Defensively assume that function calls may have side effects even
                // though it's not detected by hasSideEffect (e.g. `debug puts("Hello")` )
                // Rewriting CallExp's also avoids some issues with the inliner/debug generation
                if (op.hasSideEffect(true))
                {
                    // Don't create an invalid temporary for void-expressions
                    // Further semantic will issue an appropriate error
                    if (op.type.ty == Tvoid)
                        return op;

                    // https://issues.dlang.org/show_bug.cgi?id=21590
                    // Don't create unnecessary temporaries and detect `assert(a = b)`
                    if (op.isAssignExp() || op.isBinAssignExp())
                    {
                        auto left = (cast(BinExp) op).e1;

                        // Find leftmost expression to handle other rewrites,
                        // e.g. --(++a) => a += 1 -= 1
                        while (left.isAssignExp() || left.isBinAssignExp())
                            left = (cast(BinExp) left).e1;

                        // Only use the assignee if it's a variable and skip
                        // other lvalues (e.g. ref's returned by functions)
                        if (left.isVarExp())
                            return left;

                        // Sanity check that `op` can be converted to boolean
                        // But don't raise errors for assignments enclosed in another expression
                        if (op is exp.e1)
                            op.toBoolean(sc);
                    }

                    // Tuples with side-effects already receive a temporary during semantic
                    if (op.type.isTypeTuple())
                    {
                        auto te = op.isTupleExp();
                        assert(te);

                        // Create a new tuple without the associated temporary
                        auto res = new TupleExp(op.loc, te.exps);
                        return res.expressionSemantic(sc);
                    }

                    const stc = op.isLvalue() ? STC.ref_ : 0;
                    auto tmp = copyToTemp(stc, "__assertOp", op);
                    tmp.dsymbolSemantic(sc);

                    auto decl = new DeclarationExp(op.loc, tmp);
                    temporariesPrefix = Expression.combine(temporariesPrefix, decl);

                    op = new VarExp(op.loc, tmp);
                    op = op.expressionSemantic(sc);
                }
                return op;
            }

            // if the assert condition is a mixin expression, try to compile it
            if (auto ce = exp.e1.isMixinExp())
            {
                if (auto e1 = compileIt(ce))
                    exp.e1 = e1;
            }

            Expressions* es;
            Objects* tiargs;
            Loc loc = exp.e1.loc;

            const tok = exp.e1.op;
            bool isEqualsCallExpression;
            if (tok == TOK.call)
            {
                const callExp = cast(CallExp) exp.e1;

                // https://issues.dlang.org/show_bug.cgi?id=20331
                // callExp.f may be null if the assert contains a call to
                // a function pointer or literal
                if (const callExpFunc = callExp.f)
                {
                    const callExpIdent = callExpFunc.ident;
                    isEqualsCallExpression = callExpIdent == Id.__equals ||
                                             callExpIdent == Id.eq;
                }
            }
            if (tok == TOK.equal || tok == TOK.notEqual ||
                tok == TOK.lessThan || tok == TOK.greaterThan ||
                tok == TOK.lessOrEqual || tok == TOK.greaterOrEqual ||
                tok == TOK.identity || tok == TOK.notIdentity ||
                tok == TOK.in_ ||
                isEqualsCallExpression)
            {
                es = new Expressions(3);
                tiargs = new Objects(1);

                if (isEqualsCallExpression)
                {
                    auto callExp = cast(CallExp) exp.e1;
                    auto args = callExp.arguments;

                    // structs with opEquals get rewritten to a DotVarExp:
                    // a.opEquals(b)
                    // https://issues.dlang.org/show_bug.cgi?id=20100
                    if (args.length == 1)
                    {
                        auto dv = callExp.e1.isDotVarExp();
                        assert(dv);

                        // runtime args
                        (*es)[1] = maybePromoteToTmp(dv.e1);
                        (*es)[2] = maybePromoteToTmp((*args)[0]);
                    }
                    else
                    {
                        // runtime args
                        (*es)[1] = maybePromoteToTmp((*args)[0]);
                        (*es)[2] = maybePromoteToTmp((*args)[1]);
                    }
                }
                else
                {
                    auto binExp = cast(EqualExp) exp.e1;

                    // runtime args
                    (*es)[1] = maybePromoteToTmp(binExp.e1);
                    (*es)[2] = maybePromoteToTmp(binExp.e2);
                }

                // template args
                Expression comp = new StringExp(loc, isEqualsCallExpression ? "==" : Token.toString(exp.e1.op));
                comp = comp.expressionSemantic(sc);
                (*es)[0] = comp;
                (*tiargs)[0] = (*es)[1].type;
            }

            // Format exp.e1 before any additional boolean conversion
            // Ignore &&/|| because "assert(...) failed" is more informative than "false != true"
            else if (tok != TOK.andAnd && tok != TOK.orOr)
            {
                es = new Expressions(2);
                tiargs = new Objects(1);

                if (auto ne = exp.e1.isNotExp())
                {
                    // Fetch the (potential non-bool) expression and fold
                    // (n) negations into (n % 2) negations, e.g. !!a => a
                    for (bool neg = true; ; neg = !neg)
                    {
                        if (auto ne2 = ne.e1.isNotExp())
                            ne = ne2;
                        else
                        {
                            (*es)[0] = new StringExp(loc, neg ? "!" : "");
                            (*es)[1] = maybePromoteToTmp(ne.e1);
                            break;
                        }
                    }
                }
                else
                {   // Simply format exp.e1
                    (*es)[0] = new StringExp(loc, "");
                    (*es)[1] = maybePromoteToTmp(exp.e1);
                }

                (*tiargs)[0] = (*es)[1].type;

                // Passing __ctfe to auto ref infers ref and aborts compilation:
                // "cannot modify compiler-generated variable __ctfe"
                auto ve = (*es)[1].isVarExp();
                if (ve && ve.var.ident == Id.ctfe)
                {
                    exp.msg = new StringExp(loc, "assert(__ctfe) failed!");
                    goto LSkip;
                }
            }
            else
            {
                OutBuffer buf;
                buf.printf("%s failed", exp.toChars());
                exp.msg = new StringExp(Loc.initial, buf.extractSlice());
                goto LSkip;
            }

            Expression __assertFail = new IdentifierExp(exp.loc, Id.empty);
            auto assertFail = new DotIdExp(loc, __assertFail, Id.object);

            auto dt = new DotTemplateInstanceExp(loc, assertFail, Id._d_assert_fail, tiargs);
            auto ec = CallExp.create(loc, dt, es);
            exp.msg = ec;
        }

        LSkip:
        if (Expression ex = unaSemantic(exp, sc))
        {
            result = ex;
            return;
        }

        exp.e1 = resolveProperties(sc, exp.e1);
        // BUG: see if we can do compile time elimination of the Assert
        exp.e1 = exp.e1.optimize(WANTvalue);
        exp.e1 = exp.e1.toBoolean(sc);

        if (exp.e1.op == TOK.error)
        {
            result = exp.e1;
            return;
        }

        if (exp.msg)
        {
            exp.msg = expressionSemantic(exp.msg, sc);
            exp.msg = resolveProperties(sc, exp.msg);
            exp.msg = exp.msg.implicitCastTo(sc, Type.tchar.constOf().arrayOf());
            exp.msg = exp.msg.optimize(WANTvalue);
            checkParamArgumentEscape(sc, null, null, exp.msg, true, false);
        }

        if (exp.msg && exp.msg.op == TOK.error)
        {
            result = exp.msg;
            return;
        }

        auto f1 = checkNonAssignmentArrayOp(exp.e1);
        auto f2 = exp.msg && checkNonAssignmentArrayOp(exp.msg);
        if (f1 || f2)
            return setError();

        if (exp.e1.isBool(false))
        {
            /* This is an `assert(0)` which means halt program execution
             */
            FuncDeclaration fd = sc.parent.isFuncDeclaration();
            if (fd)
                fd.hasReturnExp |= 4;
            sc.ctorflow.orCSX(CSX.halt);

            if (global.params.useAssert == CHECKENABLE.off)
            {
                Expression e = new HaltExp(exp.loc);
                e = e.expressionSemantic(sc);
                result = e;
                return;
            }

            // Only override the type when it isn't already some flavour of noreturn,
            // e.g. when this assert was generated by defaultInitLiteral
            if (!exp.type || !exp.type.isTypeNoreturn())
                exp.type = Type.tnoreturn;
        }
        else
            exp.type = Type.tvoid;

        result = !temporariesPrefix
            ? exp
            : Expression.combine(temporariesPrefix, exp).expressionSemantic(sc);
    }

    override void visit(DotIdExp exp)
    {
        static if (LOGSEMANTIC)
        {
            printf("DotIdExp::semantic(this = %p, '%s')\n", exp, exp.toChars());
            //printf("e1.op = %d, '%s'\n", e1.op, Token::toChars(e1.op));
        }
        if (exp.arrow) // ImportC only
            exp.e1 = exp.e1.expressionSemantic(sc).arrayFuncConv(sc);

        if (sc.flags & SCOPE.Cfile)
        {
            if (exp.ident == Id.__xalignof && exp.e1.isTypeExp())
            {
                // C11 6.5.3 says _Alignof only applies to types
                Expression e;
                Type t;
                Dsymbol s;
                dmd.typesem.resolve(exp.e1.type, exp.e1.loc, sc, e, t, s, true);
                if (e)
                {
                    exp.e1.error("argument to `_Alignof` must be a type");
                    return setError();
                }
                else if (t)
                {
                    result = new IntegerExp(exp.loc, t.alignsize, Type.tsize_t);
                }
                else if (s)
                {
                    exp.e1.error("argument to `_Alignof` must be a type");
                    return setError();
                }
                else
                    assert(0);
                return;
            }
        }

        if (sc.flags & SCOPE.Cfile && exp.ident != Id.__sizeof)
        {
            result = fieldLookup(exp.e1, sc, exp.ident);
            return;
        }

        Expression e = exp.semanticY(sc, 1);

        if (e && isDotOpDispatch(e))
        {
            uint errors = global.startGagging();
            e = resolvePropertiesX(sc, e);
            if (global.endGagging(errors))
                e = null; /* fall down to UFCS */
            else
            {
                result = e;
                return;
            }
        }
        if (!e) // if failed to find the property
        {
            /* If ident is not a valid property, rewrite:
             *   e1.ident
             * as:
             *   .ident(e1)
             */
            e = resolveUFCSProperties(sc, exp);
        }
        result = e;
    }

    override void visit(DotTemplateExp e)
    {
        if (e.type)
        {
            result = e;
            return;
        }
        if (Expression ex = unaSemantic(e, sc))
        {
            result = ex;
            return;
        }
        // 'void' like TemplateExp
        e.type = Type.tvoid;
        result = e;
    }

    override void visit(DotVarExp exp)
    {
        static if (LOGSEMANTIC)
        {
            printf("DotVarExp::semantic('%s')\n", exp.toChars());
        }
        if (exp.type)
        {
            result = exp;
            return;
        }

        exp.var = exp.var.toAlias().isDeclaration();

        exp.e1 = exp.e1.expressionSemantic(sc);

        if (auto tup = exp.var.isTupleDeclaration())
        {
            /* Replace:
             *  e1.tuple(a, b, c)
             * with:
             *  tuple(e1.a, e1.b, e1.c)
             */
            Expression e0;
            Expression ev = sc.func ? extractSideEffect(sc, "__tup", e0, exp.e1) : exp.e1;

            auto exps = new Expressions();
            exps.reserve(tup.objects.dim);
            for (size_t i = 0; i < tup.objects.dim; i++)
            {
                RootObject o = (*tup.objects)[i];
                Expression e;
                Declaration var;
                if (o.dyncast() == DYNCAST.expression)
                {
                    e = cast(Expression)o;
                    if (auto se = e.isDsymbolExp())
                        var = se.s.isDeclaration();
                    else if (auto ve = e.isVarExp())
                        if (!ve.var.isFuncDeclaration())
                            // Exempt functions for backwards compatibility reasons.
                            // See: https://issues.dlang.org/show_bug.cgi?id=20470#c1
                            var = ve.var;
                }
                else if (o.dyncast() == DYNCAST.dsymbol)
                {
                    Dsymbol s = cast(Dsymbol) o;
                    Declaration d = s.isDeclaration();
                    if (!d || d.isFuncDeclaration())
                        // Exempt functions for backwards compatibility reasons.
                        // See: https://issues.dlang.org/show_bug.cgi?id=20470#c1
                        e = new DsymbolExp(exp.loc, s);
                    else
                        var = d;
                }
                else if (o.dyncast() == DYNCAST.type)
                {
                    e = new TypeExp(exp.loc, cast(Type)o);
                }
                else
                {
                    exp.error("`%s` is not an expression", o.toChars());
                    return setError();
                }
                if (var)
                    e = new DotVarExp(exp.loc, ev, var);
                exps.push(e);
            }

            Expression e = new TupleExp(exp.loc, e0, exps);
            e = e.expressionSemantic(sc);
            result = e;
            return;
        }

        exp.e1 = exp.e1.addDtorHook(sc);

        Type t1 = exp.e1.type;

        if (FuncDeclaration fd = exp.var.isFuncDeclaration())
        {
            // for functions, do checks after overload resolution
            if (!fd.functionSemantic())
                return setError();

            /* https://issues.dlang.org/show_bug.cgi?id=13843
             * If fd obviously has no overloads, we should
             * normalize AST, and it will give a chance to wrap fd with FuncExp.
             */
            if ((fd.isNested() && !fd.isThis()) || fd.isFuncLiteralDeclaration())
            {
                // (e1, fd)
                auto e = symbolToExp(fd, exp.loc, sc, false);
                result = Expression.combine(exp.e1, e);
                return;
            }

            exp.type = fd.type;
            assert(exp.type);
        }
        else if (OverDeclaration od = exp.var.isOverDeclaration())
        {
            exp.type = Type.tvoid; // ambiguous type?
        }
        else
        {
            exp.type = exp.var.type;
            if (!exp.type && global.errors) // var is goofed up, just return error.
                return setError();
            assert(exp.type);

            if (t1.ty == Tpointer)
                t1 = t1.nextOf();

            exp.type = exp.type.addMod(t1.mod);

            Dsymbol vparent = exp.var.toParent();
            AggregateDeclaration ad = vparent ? vparent.isAggregateDeclaration() : null;
            if (Expression e1x = getRightThis(exp.loc, sc, ad, exp.e1, exp.var, 1))
                exp.e1 = e1x;
            else
            {
                /* Later checkRightThis will report correct error for invalid field variable access.
                 */
                Expression e = new VarExp(exp.loc, exp.var);
                e = e.expressionSemantic(sc);
                result = e;
                return;
            }
            checkAccess(exp.loc, sc, exp.e1, exp.var);

            VarDeclaration v = exp.var.isVarDeclaration();
            if (v && (v.isDataseg() || (v.storage_class & STC.manifest)))
            {
                Expression e = expandVar(WANTvalue, v);
                if (e)
                {
                    result = e;
                    return;
                }
            }

            if (v && (v.isDataseg() || // fix https://issues.dlang.org/show_bug.cgi?id=8238
                      (!v.needThis() && v.semanticRun > PASS.init)))  // fix https://issues.dlang.org/show_bug.cgi?id=17258
            {
                // (e1, v)
                checkAccess(exp.loc, sc, exp.e1, v);
                Expression e = new VarExp(exp.loc, v);
                e = new CommaExp(exp.loc, exp.e1, e);
                e = e.expressionSemantic(sc);
                result = e;
                return;
            }
        }
        //printf("-DotVarExp::semantic('%s')\n", toChars());
        result = exp;
    }

    override void visit(DotTemplateInstanceExp exp)
    {
        static if (LOGSEMANTIC)
        {
            printf("DotTemplateInstanceExp::semantic('%s')\n", exp.toChars());
        }
        // Indicate we need to resolve by UFCS.
        Expression e = exp.semanticY(sc, 1);
        if (!e)
            e = resolveUFCSProperties(sc, exp);
        result = e;
    }

    override void visit(DelegateExp e)
    {
        static if (LOGSEMANTIC)
        {
            printf("DelegateExp::semantic('%s')\n", e.toChars());
        }
        if (e.type)
        {
            result = e;
            return;
        }

        e.e1 = e.e1.expressionSemantic(sc);

        e.type = new TypeDelegate(e.func.type.isTypeFunction());
        e.type = e.type.typeSemantic(e.loc, sc);

        FuncDeclaration f = e.func.toAliasFunc();
        AggregateDeclaration ad = f.toParentLocal().isAggregateDeclaration();
        if (f.needThis())
            e.e1 = getRightThis(e.loc, sc, ad, e.e1, f);
        if (e.e1.op == TOK.error)
            return setError();

        /* A delegate takes the address of e.e1 in order to set the .ptr field
         * https://issues.dlang.org/show_bug.cgi?id=18575
         */
        if (global.params.useDIP1000 == FeatureState.enabled && e.e1.type.toBasetype().ty == Tstruct)
        {
            if (auto v = expToVariable(e.e1))
            {
                if (!checkAddressVar(sc, e.e1, v))
                    return setError();
            }
        }

        if (f.type.ty == Tfunction)
        {
            TypeFunction tf = cast(TypeFunction)f.type;
            if (!MODmethodConv(e.e1.type.mod, f.type.mod))
            {
                OutBuffer thisBuf, funcBuf;
                MODMatchToBuffer(&thisBuf, e.e1.type.mod, tf.mod);
                MODMatchToBuffer(&funcBuf, tf.mod, e.e1.type.mod);
                e.error("%smethod `%s` is not callable using a %s`%s`",
                    funcBuf.peekChars(), f.toPrettyChars(), thisBuf.peekChars(), e.e1.toChars());
                return setError();
            }
        }
        if (ad && ad.isClassDeclaration() && ad.type != e.e1.type)
        {
            // A downcast is required for interfaces
            // https://issues.dlang.org/show_bug.cgi?id=3706
            e.e1 = new CastExp(e.loc, e.e1, ad.type);
            e.e1 = e.e1.expressionSemantic(sc);
        }
        result = e;
        // declare dual-context container
        if (f.isThis2 && !sc.intypeof && sc.func)
        {
            // check access to second `this`
            if (AggregateDeclaration ad2 = f.isMember2())
            {
                Expression te = new ThisExp(e.loc).expressionSemantic(sc);
                if (te.op != TOK.error)
                    te = getRightThis(e.loc, sc, ad2, te, f);
                if (te.op == TOK.error)
                {
                    e.error("need `this` of type `%s` to make delegate from function `%s`", ad2.toChars(), f.toChars());
                    return setError();
                }
            }
            VarDeclaration vthis2 = makeThis2Argument(e.loc, sc, f);
            e.vthis2 = vthis2;
            Expression de = new DeclarationExp(e.loc, vthis2);
            result = Expression.combine(de, result);
            result = result.expressionSemantic(sc);
        }
    }

    override void visit(DotTypeExp exp)
    {
        static if (LOGSEMANTIC)
        {
            printf("DotTypeExp::semantic('%s')\n", exp.toChars());
        }
        if (exp.type)
        {
            result = exp;
            return;
        }

        if (auto e = unaSemantic(exp, sc))
        {
            result = e;
            return;
        }

        exp.type = exp.sym.getType().addMod(exp.e1.type.mod);
        result = exp;
    }

    override void visit(AddrExp exp)
    {
        static if (LOGSEMANTIC)
        {
            printf("AddrExp::semantic('%s')\n", exp.toChars());
        }
        if (exp.type)
        {
            result = exp;
            return;
        }

        if (Expression ex = unaSemantic(exp, sc))
        {
            result = ex;
            return;
        }

        if (sc.flags & SCOPE.Cfile)
        {
            /* Special handling for &"string"
             * since C regards a string literal as an lvalue
             */
            if (auto se = exp.e1.isStringExp())
            {
                if (auto tp = se.type.toBasetype().isTypePointer())
                {
                    /* Switch from pointer-to-char to pointer-to-static-array-of-char
                     */
                    auto ts = new TypeSArray(tp.nextOf(), new IntegerExp(Loc.initial, se.len + 1, Type.tsize_t));
                    se.type = typeSemantic(ts, Loc.initial, sc).pointerTo();
                    result = se;
                    return;
                }
            }
        }

        int wasCond = exp.e1.op == TOK.question;

        if (exp.e1.op == TOK.dotTemplateInstance)
        {
            DotTemplateInstanceExp dti = cast(DotTemplateInstanceExp)exp.e1;
            TemplateInstance ti = dti.ti;
            {
                //assert(ti.needsTypeInference(sc));
                ti.dsymbolSemantic(sc);
                if (!ti.inst || ti.errors) // if template failed to expand
                    return setError();

                Dsymbol s = ti.toAlias();
                FuncDeclaration f = s.isFuncDeclaration();
                if (f)
                {
                    exp.e1 = new DotVarExp(exp.e1.loc, dti.e1, f);
                    exp.e1 = exp.e1.expressionSemantic(sc);
                }
            }
        }
        else if (exp.e1.op == TOK.scope_)
        {
            TemplateInstance ti = (cast(ScopeExp)exp.e1).sds.isTemplateInstance();
            if (ti)
            {
                //assert(ti.needsTypeInference(sc));
                ti.dsymbolSemantic(sc);
                if (!ti.inst || ti.errors) // if template failed to expand
                    return setError();

                Dsymbol s = ti.toAlias();
                FuncDeclaration f = s.isFuncDeclaration();
                if (f)
                {
                    exp.e1 = new VarExp(exp.e1.loc, f);
                    exp.e1 = exp.e1.expressionSemantic(sc);
                }
            }
        }
        /* https://issues.dlang.org/show_bug.cgi?id=809
         *
         * If the address of a lazy variable is taken,
         * the expression is rewritten so that the type
         * of it is the delegate type. This means that
         * the symbol is not going to represent a call
         * to the delegate anymore, but rather, the
         * actual symbol.
         */
        if (auto ve = exp.e1.isVarExp())
        {
            if (ve.var.storage_class & STC.lazy_)
            {
                exp.e1 = exp.e1.expressionSemantic(sc);
                exp.e1 = resolveProperties(sc, exp.e1);
                if (auto callExp = exp.e1.isCallExp())
                {
                    if (callExp.e1.type.toBasetype().ty == Tdelegate)
                    {
                        /* https://issues.dlang.org/show_bug.cgi?id=20551
                         *
                         * Cannot take address of lazy parameter in @safe code
                         * because it might end up being a pointer to undefined
                         * memory.
                         */
                        if (sc.func && !sc.intypeof && !(sc.flags & SCOPE.debug_) && sc.func.setUnsafe())
                        {
                            exp.error("cannot take address of lazy parameter `%s` in `@safe` function `%s`",
                                     ve.toChars(), sc.func.toChars());
                            setError();
                        }
                        else
                        {
                            VarExp ve2 = callExp.e1.isVarExp();
                            ve2.delegateWasExtracted = true;
                            ve2.var.storage_class |= STC.scope_;
                            result = ve2;
                        }
                        return;
                    }
                }
            }
        }

        exp.e1 = exp.e1.toLvalue(sc, null);
        if (exp.e1.op == TOK.error)
        {
            result = exp.e1;
            return;
        }
        if (checkNonAssignmentArrayOp(exp.e1))
            return setError();

        if (!exp.e1.type)
        {
            exp.error("cannot take address of `%s`", exp.e1.toChars());
            return setError();
        }

        bool hasOverloads;
        if (auto f = isFuncAddress(exp, &hasOverloads))
        {
            if (!hasOverloads && f.checkForwardRef(exp.loc))
                return setError();
        }
        else if (!exp.e1.type.deco)
        {
            if (exp.e1.op == TOK.variable)
            {
                VarExp ve = cast(VarExp)exp.e1;
                Declaration d = ve.var;
                exp.error("forward reference to %s `%s`", d.kind(), d.toChars());
            }
            else
                exp.error("forward reference to `%s`", exp.e1.toChars());
            return setError();
        }

        exp.type = exp.e1.type.pointerTo();

        // See if this should really be a delegate
        if (exp.e1.op == TOK.dotVariable)
        {
            DotVarExp dve = cast(DotVarExp)exp.e1;
            FuncDeclaration f = dve.var.isFuncDeclaration();
            if (f)
            {
                f = f.toAliasFunc(); // FIXME, should see overloads
                                     // https://issues.dlang.org/show_bug.cgi?id=1983
                if (!dve.hasOverloads)
                    f.tookAddressOf++;

                Expression e;
                if (f.needThis())
                    e = new DelegateExp(exp.loc, dve.e1, f, dve.hasOverloads);
                else // It is a function pointer. Convert &v.f() --> (v, &V.f())
                    e = new CommaExp(exp.loc, dve.e1, new AddrExp(exp.loc, new VarExp(exp.loc, f, dve.hasOverloads)));
                e = e.expressionSemantic(sc);
                result = e;
                return;
            }

            // Look for misaligned pointer in @safe mode
            if (checkUnsafeAccess(sc, dve, !exp.type.isMutable(), true))
                return setError();

            if (global.params.useDIP1000 == FeatureState.enabled)
            {
                if (VarDeclaration v = expToVariable(dve.e1))
                {
                    if (!checkAddressVar(sc, exp.e1, v))
                        return setError();
                }
            }
        }
        else if (exp.e1.op == TOK.variable)
        {
            VarExp ve = cast(VarExp)exp.e1;
            VarDeclaration v = ve.var.isVarDeclaration();
            if (v)
            {
                if (!checkAddressVar(sc, exp.e1, v))
                    return setError();

                ve.checkPurity(sc, v);
            }
            FuncDeclaration f = ve.var.isFuncDeclaration();
            if (f)
            {
                /* Because nested functions cannot be overloaded,
                 * mark here that we took its address because castTo()
                 * may not be called with an exact match.
                 */
                if (!ve.hasOverloads || (f.isNested() && !f.needThis()))
                    f.tookAddressOf++;
                if (f.isNested() && !f.needThis())
                {
                    if (f.isFuncLiteralDeclaration())
                    {
                        if (!f.FuncDeclaration.isNested())
                        {
                            /* Supply a 'null' for a this pointer if no this is available
                             */
                            Expression e = new DelegateExp(exp.loc, new NullExp(exp.loc, Type.tnull), f, ve.hasOverloads);
                            e = e.expressionSemantic(sc);
                            result = e;
                            return;
                        }
                    }
                    Expression e = new DelegateExp(exp.loc, exp.e1, f, ve.hasOverloads);
                    e = e.expressionSemantic(sc);
                    result = e;
                    return;
                }
                if (f.needThis())
                {
                    if (hasThis(sc))
                    {
                        /* Should probably supply 'this' after overload resolution,
                         * not before.
                         */
                        Expression ethis = new ThisExp(exp.loc);
                        Expression e = new DelegateExp(exp.loc, ethis, f, ve.hasOverloads);
                        e = e.expressionSemantic(sc);
                        result = e;
                        return;
                    }
                    if (sc.func && !sc.intypeof)
                    {
                        if (!(sc.flags & SCOPE.debug_) && sc.func.setUnsafe())
                        {
                            exp.error("`this` reference necessary to take address of member `%s` in `@safe` function `%s`", f.toChars(), sc.func.toChars());
                        }
                    }
                }
            }
        }
        else if ((exp.e1.op == TOK.this_ || exp.e1.op == TOK.super_) && global.params.useDIP1000 == FeatureState.enabled)
        {
            if (VarDeclaration v = expToVariable(exp.e1))
            {
                if (!checkAddressVar(sc, exp.e1, v))
                    return setError();
            }
        }
        else if (exp.e1.op == TOK.call)
        {
            CallExp ce = cast(CallExp)exp.e1;
            if (ce.e1.type.ty == Tfunction)
            {
                TypeFunction tf = cast(TypeFunction)ce.e1.type;
                if (tf.isref && sc.func && !sc.intypeof && !(sc.flags & SCOPE.debug_) && sc.func.setUnsafe())
                {
                    exp.error("cannot take address of `ref return` of `%s()` in `@safe` function `%s`",
                        ce.e1.toChars(), sc.func.toChars());
                }
            }
        }
        else if (exp.e1.op == TOK.index)
        {
            /* For:
             *   int[3] a;
             *   &a[i]
             * check 'a' the same as for a regular variable
             */
            if (VarDeclaration v = expToVariable(exp.e1))
            {
                if (global.params.useDIP1000 == FeatureState.enabled && !checkAddressVar(sc, exp.e1, v))
                    return setError();

                exp.e1.checkPurity(sc, v);
            }
        }
        else if (wasCond)
        {
            /* a ? b : c was transformed to *(a ? &b : &c), but we still
             * need to do safety checks
             */
            assert(exp.e1.op == TOK.star);
            PtrExp pe = cast(PtrExp)exp.e1;
            assert(pe.e1.op == TOK.question);
            CondExp ce = cast(CondExp)pe.e1;
            assert(ce.e1.op == TOK.address);
            assert(ce.e2.op == TOK.address);

            // Re-run semantic on the address expressions only
            ce.e1.type = null;
            ce.e1 = ce.e1.expressionSemantic(sc);
            ce.e2.type = null;
            ce.e2 = ce.e2.expressionSemantic(sc);
        }
        result = exp.optimize(WANTvalue);
    }

    override void visit(PtrExp exp)
    {
        static if (LOGSEMANTIC)
        {
            printf("PtrExp::semantic('%s')\n", exp.toChars());
        }
        if (exp.type)
        {
            result = exp;
            return;
        }

        Expression e = exp.op_overload(sc);
        if (e)
        {
            result = e;
            return;
        }

        Type tb = exp.e1.type.toBasetype();
        switch (tb.ty)
        {
        case Tpointer:
            exp.type = (cast(TypePointer)tb).next;
            break;

        case Tsarray:
        case Tarray:
            if (isNonAssignmentArrayOp(exp.e1))
                goto default;
            exp.error("using `*` on an array is no longer supported; use `*(%s).ptr` instead", exp.e1.toChars());
            exp.type = (cast(TypeArray)tb).next;
            exp.e1 = exp.e1.castTo(sc, exp.type.pointerTo());
            break;

        case Terror:
            return setError();

        case Tnull:
            exp.type = Type.tnoreturn;  // typeof(*null) is bottom type
            break;

        default:
            exp.error("can only `*` a pointer, not a `%s`", exp.e1.type.toChars());
            goto case Terror;
        }

        if (exp.checkValue())
            return setError();

        result = exp;
    }

    override void visit(NegExp exp)
    {
        static if (LOGSEMANTIC)
        {
            printf("NegExp::semantic('%s')\n", exp.toChars());
        }
        if (exp.type)
        {
            result = exp;
            return;
        }

        Expression e = exp.op_overload(sc);
        if (e)
        {
            result = e;
            return;
        }

        fix16997(sc, exp);
        exp.type = exp.e1.type;
        Type tb = exp.type.toBasetype();
        if (tb.ty == Tarray || tb.ty == Tsarray)
        {
            if (!isArrayOpValid(exp.e1))
            {
                result = arrayOpInvalidError(exp);
                return;
            }
            result = exp;
            return;
        }
        if (!target.isVectorOpSupported(tb, exp.op))
        {
            result = exp.incompatibleTypes();
            return;
        }
        if (exp.e1.checkNoBool())
            return setError();
        if (exp.e1.checkArithmetic() ||
            exp.e1.checkSharedAccess(sc))
            return setError();

        result = exp;
    }

    override void visit(UAddExp exp)
    {
        static if (LOGSEMANTIC)
        {
            printf("UAddExp::semantic('%s')\n", exp.toChars());
        }
        assert(!exp.type);

        Expression e = exp.op_overload(sc);
        if (e)
        {
            result = e;
            return;
        }

        fix16997(sc, exp);
        if (!target.isVectorOpSupported(exp.e1.type.toBasetype(), exp.op))
        {
            result = exp.incompatibleTypes();
            return;
        }
        if (exp.e1.checkNoBool())
            return setError();
        if (exp.e1.checkArithmetic())
            return setError();
        if (exp.e1.checkSharedAccess(sc))
            return setError();

        result = exp.e1;
    }

    override void visit(ComExp exp)
    {
        if (exp.type)
        {
            result = exp;
            return;
        }

        Expression e = exp.op_overload(sc);
        if (e)
        {
            result = e;
            return;
        }

        fix16997(sc, exp);
        exp.type = exp.e1.type;
        Type tb = exp.type.toBasetype();
        if (tb.ty == Tarray || tb.ty == Tsarray)
        {
            if (!isArrayOpValid(exp.e1))
            {
                result = arrayOpInvalidError(exp);
                return;
            }
            result = exp;
            return;
        }
        if (!target.isVectorOpSupported(tb, exp.op))
        {
            result = exp.incompatibleTypes();
            return;
        }
        if (exp.e1.checkNoBool())
            return setError();
        if (exp.e1.checkIntegral() ||
            exp.e1.checkSharedAccess(sc))
            return setError();

        result = exp;
    }

    override void visit(NotExp e)
    {
        if (e.type)
        {
            result = e;
            return;
        }

        e.setNoderefOperand();

        // Note there is no operator overload
        if (Expression ex = unaSemantic(e, sc))
        {
            result = ex;
            return;
        }

        // for static alias this: https://issues.dlang.org/show_bug.cgi?id=17684
        if (e.e1.op == TOK.type)
            e.e1 = resolveAliasThis(sc, e.e1);

        e.e1 = resolveProperties(sc, e.e1);
        e.e1 = e.e1.toBoolean(sc);
        if (e.e1.type == Type.terror)
        {
            result = e.e1;
            return;
        }

        if (!target.isVectorOpSupported(e.e1.type.toBasetype(), e.op))
        {
            result = e.incompatibleTypes();
        }
        // https://issues.dlang.org/show_bug.cgi?id=13910
        // Today NotExp can take an array as its operand.
        if (checkNonAssignmentArrayOp(e.e1))
            return setError();

        e.type = Type.tbool;
        result = e;
    }

    override void visit(DeleteExp exp)
    {
        if (!sc.isDeprecated)
        {
            // @@@DEPRECATED_2019-02@@@
            // 1. Deprecation for 1 year
            // 2. Error for 1 year
            // 3. Removal of keyword, "delete" can be used for other identities
            if (!exp.isRAII)
                deprecation(exp.loc, "The `delete` keyword has been deprecated.  Use `object.destroy()` (and `core.memory.GC.free()` if applicable) instead.");
        }

        if (Expression ex = unaSemantic(exp, sc))
        {
            result = ex;
            return;
        }
        exp.e1 = resolveProperties(sc, exp.e1);
        exp.e1 = exp.e1.modifiableLvalue(sc, null);
        if (exp.e1.op == TOK.error)
        {
            result = exp.e1;
            return;
        }
        exp.type = Type.tvoid;

        AggregateDeclaration ad = null;
        Type tb = exp.e1.type.toBasetype();
        switch (tb.ty)
        {
        case Tclass:
            {
                auto cd = (cast(TypeClass)tb).sym;
                if (cd.isCOMinterface())
                {
                    /* Because COM classes are deleted by IUnknown.Release()
                     */
                    exp.error("cannot `delete` instance of COM interface `%s`", cd.toChars());
                    return setError();
                }
                ad = cd;
                break;
            }
        case Tpointer:
            tb = (cast(TypePointer)tb).next.toBasetype();
            if (tb.ty == Tstruct)
            {
                ad = (cast(TypeStruct)tb).sym;
                semanticTypeInfo(sc, tb);
            }
            break;

        case Tarray:
            {
                Type tv = tb.nextOf().baseElemOf();
                if (tv.ty == Tstruct)
                {
                    ad = (cast(TypeStruct)tv).sym;
                    if (ad.dtor)
                        semanticTypeInfo(sc, ad.type);
                }
                break;
            }
        default:
            exp.error("cannot delete type `%s`", exp.e1.type.toChars());
            return setError();
        }

        bool err = false;
        if (ad)
        {
            if (ad.dtor)
            {
                err |= !ad.dtor.functionSemantic();
                err |= exp.checkPurity(sc, ad.dtor);
                err |= exp.checkSafety(sc, ad.dtor);
                err |= exp.checkNogc(sc, ad.dtor);
            }
            if (err)
                return setError();
        }

        if (!sc.intypeof && sc.func &&
            !exp.isRAII &&
            !(sc.flags & SCOPE.debug_) &&
            sc.func.setUnsafe())
        {
            exp.error("`%s` is not `@safe` but is used in `@safe` function `%s`", exp.toChars(), sc.func.toChars());
            err = true;
        }
        if (err)
            return setError();

        result = exp;
    }

    override void visit(CastExp exp)
    {
        static if (LOGSEMANTIC)
        {
            printf("CastExp::semantic('%s')\n", exp.toChars());
        }
        //static int x; assert(++x < 10);
        if (exp.type)
        {
            result = exp;
            return;
        }

        if ((sc && sc.flags & SCOPE.Cfile) &&
            exp.to && exp.to.ty == Tident &&
            (exp.e1.op == TOK.address || exp.e1.op == TOK.star ||
             exp.e1.op == TOK.uadd || exp.e1.op == TOK.negate))
        {
            /* Ambiguous cases arise from CParser if type-name is just an identifier.
             *   ( identifier ) cast-expression
             * If we determine that `identifier` is a variable, and cast-expression
             * is one of the unary operators (& * + -), then rewrite this cast
             * as a binary expression.
             */
            Loc loc = exp.loc;
            Type t;
            Expression e;
            Dsymbol s;
            exp.to.resolve(loc, sc, e, t, s);
            if (e !is null)
            {
                if (auto ex = exp.e1.isAddrExp())       // (ident) &exp -> (ident & exp)
                    result = new AndExp(loc, e, ex.e1);
                else if (auto ex = exp.e1.isPtrExp())   // (ident) *exp -> (ident * exp)
                    result = new MulExp(loc, e, ex.e1);
                else if (auto ex = exp.e1.isUAddExp())  // (ident) +exp -> (ident + exp)
                    result = new AddExp(loc, e, ex.e1);
                else if (auto ex = exp.e1.isNegExp())   // (ident) -exp -> (ident - exp)
                    result = new MinExp(loc, e, ex.e1);

                assert(result);
                result = result.expressionSemantic(sc);
                return;
            }
        }

        if (exp.to)
        {
            exp.to = exp.to.typeSemantic(exp.loc, sc);
            if (exp.to == Type.terror)
                return setError();

            if (!exp.to.hasPointers())
                exp.setNoderefOperand();

            // When e1 is a template lambda, this cast may instantiate it with
            // the type 'to'.
            exp.e1 = inferType(exp.e1, exp.to);
        }

        if (auto e = unaSemantic(exp, sc))
        {
            result = e;
            return;
        }

        // for static alias this: https://issues.dlang.org/show_bug.cgi?id=17684
        if (exp.e1.op == TOK.type)
            exp.e1 = resolveAliasThis(sc, exp.e1);

        auto e1x = resolveProperties(sc, exp.e1);
        if (e1x.op == TOK.error)
        {
            result = e1x;
            return;
        }
        if (e1x.checkType())
            return setError();
        exp.e1 = e1x;

        if (!exp.e1.type)
        {
            exp.error("cannot cast `%s`", exp.e1.toChars());
            return setError();
        }

        // https://issues.dlang.org/show_bug.cgi?id=19954
        if (exp.e1.type.ty == Ttuple)
        {
            TupleExp te = exp.e1.isTupleExp();
            if (te.exps.dim == 1)
                exp.e1 = (*te.exps)[0];
        }

        // only allow S(x) rewrite if cast specified S explicitly.
        // See https://issues.dlang.org/show_bug.cgi?id=18545
        const bool allowImplicitConstruction = exp.to !is null;

        if (!exp.to) // Handle cast(const) and cast(immutable), etc.
        {
            exp.to = exp.e1.type.castMod(exp.mod);
            exp.to = exp.to.typeSemantic(exp.loc, sc);

            if (exp.to == Type.terror)
                return setError();
        }

        if (exp.to.ty == Ttuple)
        {
            exp.error("cannot cast `%s` to tuple type `%s`", exp.e1.toChars(), exp.to.toChars());
            return setError();
        }

        // cast(void) is used to mark e1 as unused, so it is safe
        if (exp.to.ty == Tvoid)
        {
            exp.type = exp.to;
            result = exp;
            return;
        }

        if (!exp.to.equals(exp.e1.type) && exp.mod == cast(ubyte)~0)
        {
            if (Expression e = exp.op_overload(sc))
            {
                result = e.implicitCastTo(sc, exp.to);
                return;
            }
        }

        Type t1b = exp.e1.type.toBasetype();
        Type tob = exp.to.toBasetype();

        if (allowImplicitConstruction && tob.ty == Tstruct && !tob.equals(t1b))
        {
            /* Look to replace:
             *  cast(S)t
             * with:
             *  S(t)
             */

            // Rewrite as to.call(e1)
            Expression e = new TypeExp(exp.loc, exp.to);
            e = new CallExp(exp.loc, e, exp.e1);
            e = e.trySemantic(sc);
            if (e)
            {
                result = e;
                return;
            }
        }

        if (!t1b.equals(tob) && (t1b.ty == Tarray || t1b.ty == Tsarray))
        {
            if (checkNonAssignmentArrayOp(exp.e1))
                return setError();
        }

        // Look for casting to a vector type
        if (tob.ty == Tvector && t1b.ty != Tvector)
        {
            result = new VectorExp(exp.loc, exp.e1, exp.to);
            result = result.expressionSemantic(sc);
            return;
        }

        Expression ex = exp.e1.castTo(sc, exp.to);
        if (ex.op == TOK.error)
        {
            result = ex;
            return;
        }

        // Check for unsafe casts
        if (!sc.intypeof &&
            !(sc.flags & SCOPE.debug_) &&
            !isSafeCast(ex, t1b, tob) &&
            (!sc.func && sc.stc & STC.safe || sc.func && sc.func.setUnsafe()))
        {
            exp.error("cast from `%s` to `%s` not allowed in safe code", exp.e1.type.toChars(), exp.to.toChars());
            return setError();
        }

        // `object.__ArrayCast` is a rewrite of an old runtime hook `_d_arraycast`. `_d_arraycast` was not built
        // to handle certain casts.  Those casts which `object.__ArrayCast` does not support are filtered out.
        // See `e2ir.toElemCast` for other types of casts.  If `object.__ArrayCast` is improved to support more
        // casts these conditions and potentially some logic in `e2ir.toElemCast` can be removed.
        if (tob.ty == Tarray)
        {
            // https://issues.dlang.org/show_bug.cgi?id=19840
            if (auto ad = isAggregate(t1b))
            {
                if (ad.aliasthis)
                {
                    Expression e = resolveAliasThis(sc, exp.e1);
                    e = new CastExp(exp.loc, e, exp.to);
                    result = e.expressionSemantic(sc);
                    return;
                }
            }

            if(t1b.ty == Tarray && exp.e1.op != TOK.arrayLiteral && (sc.flags & SCOPE.ctfe) == 0)
            {
                auto tFrom = t1b.nextOf();
                auto tTo = tob.nextOf();

                // https://issues.dlang.org/show_bug.cgi?id=20130
                if (exp.e1.op != TOK.string_ || !ex.isStringExp)
                {
                    const uint fromSize = cast(uint)tFrom.size();
                    const uint toSize = cast(uint)tTo.size();

                    // If array element sizes do not match, we must adjust the dimensions
                    if (fromSize != toSize)
                    {
                        if (!verifyHookExist(exp.loc, *sc, Id.__ArrayCast, "casting array of structs"))
                            return setError();

                        // A runtime check is needed in case arrays don't line up.  That check should
                        // be done in the implementation of `object.__ArrayCast`
                        if (toSize == 0 || (fromSize % toSize) != 0)
                        {
                            // lower to `object.__ArrayCast!(TFrom, TTo)(from)`

                            // fully qualify as `object.__ArrayCast`
                            Expression id = new IdentifierExp(exp.loc, Id.empty);
                            auto dotid = new DotIdExp(exp.loc, id, Id.object);

                            auto tiargs = new Objects();
                            tiargs.push(tFrom);
                            tiargs.push(tTo);
                            auto dt = new DotTemplateInstanceExp(exp.loc, dotid, Id.__ArrayCast, tiargs);

                            auto arguments = new Expressions();
                            arguments.push(exp.e1);
                            Expression ce = new CallExp(exp.loc, dt, arguments);

                            result = expressionSemantic(ce, sc);
                            return;
                        }
                    }
                }
            }
        }

        if (sc && sc.flags & SCOPE.Cfile)
        {
            /* C11 6.5.4-5: A cast does not yield an lvalue.
             * So ensure that castTo does not strip away the cast so that this
             * can be enforced in other semantic visitor methods.
             */
            if (!ex.isCastExp())
            {
                ex = new CastExp(exp.loc, ex, exp.to);
                ex.type = exp.to;
            }
        }
        result = ex;
    }

    override void visit(VectorExp exp)
    {
        static if (LOGSEMANTIC)
        {
            printf("VectorExp::semantic('%s')\n", exp.toChars());
        }
        if (exp.type)
        {
            result = exp;
            return;
        }

        exp.e1 = exp.e1.expressionSemantic(sc);
        exp.type = exp.to.typeSemantic(exp.loc, sc);
        if (exp.e1.op == TOK.error || exp.type.ty == Terror)
        {
            result = exp.e1;
            return;
        }

        Type tb = exp.type.toBasetype();
        assert(tb.ty == Tvector);
        TypeVector tv = cast(TypeVector)tb;
        Type te = tv.elementType();
        exp.dim = cast(int)(tv.size(exp.loc) / te.size(exp.loc));

        bool checkElem(Expression elem)
        {
            if (elem.isConst() == 1)
                return false;

             exp.error("constant expression expected, not `%s`", elem.toChars());
             return true;
        }

        exp.e1 = exp.e1.optimize(WANTvalue);
        bool res;
        if (exp.e1.op == TOK.arrayLiteral)
        {
            foreach (i; 0 .. exp.dim)
            {
                // Do not stop on first error - check all AST nodes even if error found
                res |= checkElem(exp.e1.isArrayLiteralExp()[i]);
            }
        }
        else if (exp.e1.type.ty == Tvoid)
            checkElem(exp.e1);

        result = res ? ErrorExp.get() : exp;
    }

    override void visit(VectorArrayExp e)
    {
        static if (LOGSEMANTIC)
        {
            printf("VectorArrayExp::semantic('%s')\n", e.toChars());
        }
        if (!e.type)
        {
            unaSemantic(e, sc);
            e.e1 = resolveProperties(sc, e.e1);

            if (e.e1.op == TOK.error)
            {
                result = e.e1;
                return;
            }
            assert(e.e1.type.ty == Tvector);
            e.type = e.e1.type.isTypeVector().basetype;
        }
        result = e;
    }

    override void visit(SliceExp exp)
    {
        static if (LOGSEMANTIC)
        {
            printf("SliceExp::semantic('%s')\n", exp.toChars());
        }
        if (exp.type)
        {
            result = exp;
            return;
        }

        // operator overloading should be handled in ArrayExp already.
        if (Expression ex = unaSemantic(exp, sc))
        {
            result = ex;
            return;
        }
        exp.e1 = resolveProperties(sc, exp.e1);
        if (exp.e1.op == TOK.type && exp.e1.type.ty != Ttuple)
        {
            if (exp.lwr || exp.upr)
            {
                exp.error("cannot slice type `%s`", exp.e1.toChars());
                return setError();
            }
            Expression e = new TypeExp(exp.loc, exp.e1.type.arrayOf());
            result = e.expressionSemantic(sc);
            return;
        }
        if (!exp.lwr && !exp.upr)
        {
            if (exp.e1.op == TOK.arrayLiteral)
            {
                // Convert [a,b,c][] to [a,b,c]
                Type t1b = exp.e1.type.toBasetype();
                Expression e = exp.e1;
                if (t1b.ty == Tsarray)
                {
                    e = e.copy();
                    e.type = t1b.nextOf().arrayOf();
                }
                result = e;
                return;
            }
            if (exp.e1.op == TOK.slice)
            {
                // Convert e[][] to e[]
                SliceExp se = cast(SliceExp)exp.e1;
                if (!se.lwr && !se.upr)
                {
                    result = se;
                    return;
                }
            }
            if (isArrayOpOperand(exp.e1))
            {
                // Convert (a[]+b[])[] to a[]+b[]
                result = exp.e1;
                return;
            }
        }
        if (exp.e1.op == TOK.error)
        {
            result = exp.e1;
            return;
        }
        if (exp.e1.type.ty == Terror)
            return setError();

        Type t1b = exp.e1.type.toBasetype();
        if (t1b.ty == Tpointer)
        {
            if (t1b.isPtrToFunction())
            {
                exp.error("cannot slice function pointer `%s`", exp.e1.toChars());
                return setError();
            }
            if (!exp.lwr || !exp.upr)
            {
                exp.error("need upper and lower bound to slice pointer");
                return setError();
            }
            if (sc.func && !sc.intypeof && !(sc.flags & SCOPE.debug_) && sc.func.setUnsafe())
            {
                exp.error("pointer slicing not allowed in safe functions");
                return setError();
            }
        }
        else if (t1b.ty == Tarray)
        {
        }
        else if (t1b.ty == Tsarray)
        {
            if (!exp.arrayop && global.params.useDIP1000 == FeatureState.enabled)
            {
                /* Slicing a static array is like taking the address of it.
                 * Perform checks as if e[] was &e
                 */
                if (VarDeclaration v = expToVariable(exp.e1))
                {
                    if (exp.e1.op == TOK.dotVariable)
                    {
                        DotVarExp dve = cast(DotVarExp)exp.e1;
                        if ((dve.e1.op == TOK.this_ || dve.e1.op == TOK.super_) &&
                            !(v.storage_class & STC.ref_))
                        {
                            // because it's a class
                            v = null;
                        }
                    }

                    if (v && !checkAddressVar(sc, exp.e1, v))
                        return setError();
                }
            }
        }
        else if (t1b.ty == Ttuple)
        {
            if (!exp.lwr && !exp.upr)
            {
                result = exp.e1;
                return;
            }
            if (!exp.lwr || !exp.upr)
            {
                exp.error("need upper and lower bound to slice tuple");
                return setError();
            }
        }
        else if (t1b.ty == Tvector)
        {
            // Convert e1 to corresponding static array
            TypeVector tv1 = cast(TypeVector)t1b;
            t1b = tv1.basetype;
            t1b = t1b.castMod(tv1.mod);
            exp.e1.type = t1b;
        }
        else
        {
            exp.error("`%s` cannot be sliced with `[]`", t1b.ty == Tvoid ? exp.e1.toChars() : t1b.toChars());
            return setError();
        }

        /* Run semantic on lwr and upr.
         */
        Scope* scx = sc;
        if (t1b.ty == Tsarray || t1b.ty == Tarray || t1b.ty == Ttuple)
        {
            // Create scope for 'length' variable
            ScopeDsymbol sym = new ArrayScopeSymbol(sc, exp);
            sym.parent = sc.scopesym;
            sc = sc.push(sym);
        }
        if (exp.lwr)
        {
            if (t1b.ty == Ttuple)
                sc = sc.startCTFE();
            exp.lwr = exp.lwr.expressionSemantic(sc);
            exp.lwr = resolveProperties(sc, exp.lwr);
            if (t1b.ty == Ttuple)
                sc = sc.endCTFE();
            exp.lwr = exp.lwr.implicitCastTo(sc, Type.tsize_t);
        }
        if (exp.upr)
        {
            if (t1b.ty == Ttuple)
                sc = sc.startCTFE();
            exp.upr = exp.upr.expressionSemantic(sc);
            exp.upr = resolveProperties(sc, exp.upr);
            if (t1b.ty == Ttuple)
                sc = sc.endCTFE();
            exp.upr = exp.upr.implicitCastTo(sc, Type.tsize_t);
        }
        if (sc != scx)
            sc = sc.pop();
        if (exp.lwr && exp.lwr.type == Type.terror || exp.upr && exp.upr.type == Type.terror)
            return setError();

        if (t1b.ty == Ttuple)
        {
            exp.lwr = exp.lwr.ctfeInterpret();
            exp.upr = exp.upr.ctfeInterpret();
            uinteger_t i1 = exp.lwr.toUInteger();
            uinteger_t i2 = exp.upr.toUInteger();

            TupleExp te;
            TypeTuple tup;
            size_t length;
            if (exp.e1.op == TOK.tuple) // slicing an expression tuple
            {
                te = cast(TupleExp)exp.e1;
                tup = null;
                length = te.exps.dim;
            }
            else if (exp.e1.op == TOK.type) // slicing a type tuple
            {
                te = null;
                tup = cast(TypeTuple)t1b;
                length = Parameter.dim(tup.arguments);
            }
            else
                assert(0);

            if (i2 < i1 || length < i2)
            {
                exp.error("string slice `[%llu .. %llu]` is out of bounds", i1, i2);
                return setError();
            }

            size_t j1 = cast(size_t)i1;
            size_t j2 = cast(size_t)i2;
            Expression e;
            if (exp.e1.op == TOK.tuple)
            {
                auto exps = new Expressions(j2 - j1);
                for (size_t i = 0; i < j2 - j1; i++)
                {
                    (*exps)[i] = (*te.exps)[j1 + i];
                }
                e = new TupleExp(exp.loc, te.e0, exps);
            }
            else
            {
                auto args = new Parameters();
                args.reserve(j2 - j1);
                for (size_t i = j1; i < j2; i++)
                {
                    Parameter arg = Parameter.getNth(tup.arguments, i);
                    args.push(arg);
                }
                e = new TypeExp(exp.e1.loc, new TypeTuple(args));
            }
            e = e.expressionSemantic(sc);
            result = e;
            return;
        }

        exp.type = t1b.nextOf().arrayOf();
        // Allow typedef[] -> typedef[]
        if (exp.type.equals(t1b))
            exp.type = exp.e1.type;

        // We might know $ now
        setLengthVarIfKnown(exp.lengthVar, t1b);

        if (exp.lwr && exp.upr)
        {
            exp.lwr = exp.lwr.optimize(WANTvalue);
            exp.upr = exp.upr.optimize(WANTvalue);

            IntRange lwrRange = getIntRange(exp.lwr);
            IntRange uprRange = getIntRange(exp.upr);

            if (t1b.ty == Tsarray || t1b.ty == Tarray)
            {
                Expression el = new ArrayLengthExp(exp.loc, exp.e1);
                el = el.expressionSemantic(sc);
                el = el.optimize(WANTvalue);
                if (el.op == TOK.int64)
                {
                    // Array length is known at compile-time. Upper is in bounds if it fits length.
                    dinteger_t length = el.toInteger();
                    auto bounds = IntRange(SignExtendedNumber(0), SignExtendedNumber(length));
                    exp.upperIsInBounds = bounds.contains(uprRange);
                }
                else if (exp.upr.op == TOK.int64 && exp.upr.toInteger() == 0)
                {
                    // Upper slice expression is '0'. Value is always in bounds.
                    exp.upperIsInBounds = true;
                }
                else if (exp.upr.op == TOK.variable && (cast(VarExp)exp.upr).var.ident == Id.dollar)
                {
                    // Upper slice expression is '$'. Value is always in bounds.
                    exp.upperIsInBounds = true;
                }
            }
            else if (t1b.ty == Tpointer)
            {
                exp.upperIsInBounds = true;
            }
            else
                assert(0);

            exp.lowerIsLessThanUpper = (lwrRange.imax <= uprRange.imin);

            //printf("upperIsInBounds = %d lowerIsLessThanUpper = %d\n", exp.upperIsInBounds, exp.lowerIsLessThanUpper);
        }

        result = exp;
    }

    override void visit(ArrayLengthExp e)
    {
        static if (LOGSEMANTIC)
        {
            printf("ArrayLengthExp::semantic('%s')\n", e.toChars());
        }
        if (e.type)
        {
            result = e;
            return;
        }

        if (Expression ex = unaSemantic(e, sc))
        {
            result = ex;
            return;
        }
        e.e1 = resolveProperties(sc, e.e1);

        e.type = Type.tsize_t;
        result = e;
    }

    override void visit(ArrayExp exp)
    {
        static if (LOGSEMANTIC)
        {
            printf("ArrayExp::semantic('%s')\n", exp.toChars());
        }
        assert(!exp.type);

        result = exp.carraySemantic(sc);  // C semantics
        if (result)
            return;

        Expression e = exp.op_overload(sc);
        if (e)
        {
            result = e;
            return;
        }

        if (isAggregate(exp.e1.type))
            exp.error("no `[]` operator overload for type `%s`", exp.e1.type.toChars());
        else if (exp.e1.op == TOK.type && exp.e1.type.ty != Ttuple)
            exp.error("static array of `%s` with multiple lengths not allowed", exp.e1.type.toChars());
        else if (isIndexableNonAggregate(exp.e1.type))
            exp.error("only one index allowed to index `%s`", exp.e1.type.toChars());
        else
            exp.error("cannot use `[]` operator on expression of type `%s`", exp.e1.type.toChars());

        result = ErrorExp.get();
    }

    override void visit(DotExp exp)
    {
        static if (LOGSEMANTIC)
        {
            printf("DotExp::semantic('%s')\n", exp.toChars());
            if (exp.type)
                printf("\ttype = %s\n", exp.type.toChars());
        }
        exp.e1 = exp.e1.expressionSemantic(sc);
        exp.e2 = exp.e2.expressionSemantic(sc);

        if (exp.e1.op == TOK.type)
        {
            result = exp.e2;
            return;
        }
        if (exp.e2.op == TOK.type)
        {
            result = exp.e2;
            return;
        }
        if (exp.e2.op == TOK.template_)
        {
            auto td = (cast(TemplateExp)exp.e2).td;
            Expression e = new DotTemplateExp(exp.loc, exp.e1, td);
            result = e.expressionSemantic(sc);
            return;
        }
        if (!exp.type)
            exp.type = exp.e2.type;
        result = exp;
    }

    override void visit(CommaExp e)
    {
        //printf("Semantic.CommaExp() %s\n", e.toChars());
        if (e.type)
        {
            result = e;
            return;
        }

        // Allow `((a,b),(x,y))`
        if (e.allowCommaExp)
        {
            CommaExp.allow(e.e1);
            CommaExp.allow(e.e2);
        }

        if (Expression ex = binSemanticProp(e, sc))
        {
            result = ex;
            return;
        }
        e.e1 = e.e1.addDtorHook(sc);

        if (checkNonAssignmentArrayOp(e.e1))
            return setError();

        // Comma expressions trigger this conversion
        e.e2 = e.e2.arrayFuncConv(sc);

        e.type = e.e2.type;
        if (e.type is Type.tvoid)
            discardValue(e.e1);
        else if (!e.allowCommaExp && !e.isGenerated && !(sc.flags & SCOPE.Cfile))
            e.error("Using the result of a comma expression is not allowed");
        result = e;
    }

    override void visit(IntervalExp e)
    {
        static if (LOGSEMANTIC)
        {
            printf("IntervalExp::semantic('%s')\n", e.toChars());
        }
        if (e.type)
        {
            result = e;
            return;
        }

        Expression le = e.lwr;
        le = le.expressionSemantic(sc);
        le = resolveProperties(sc, le);

        Expression ue = e.upr;
        ue = ue.expressionSemantic(sc);
        ue = resolveProperties(sc, ue);

        if (le.op == TOK.error)
        {
            result = le;
            return;
        }
        if (ue.op == TOK.error)
        {
            result = ue;
            return;
        }

        e.lwr = le;
        e.upr = ue;

        e.type = Type.tvoid;
        result = e;
    }

    override void visit(DelegatePtrExp e)
    {
        static if (LOGSEMANTIC)
        {
            printf("DelegatePtrExp::semantic('%s')\n", e.toChars());
        }
        if (!e.type)
        {
            unaSemantic(e, sc);
            e.e1 = resolveProperties(sc, e.e1);

            if (e.e1.op == TOK.error)
            {
                result = e.e1;
                return;
            }
            e.type = Type.tvoidptr;
        }
        result = e;
    }

    override void visit(DelegateFuncptrExp e)
    {
        static if (LOGSEMANTIC)
        {
            printf("DelegateFuncptrExp::semantic('%s')\n", e.toChars());
        }
        if (!e.type)
        {
            unaSemantic(e, sc);
            e.e1 = resolveProperties(sc, e.e1);
            if (e.e1.op == TOK.error)
            {
                result = e.e1;
                return;
            }
            e.type = e.e1.type.nextOf().pointerTo();
        }
        result = e;
    }

    override void visit(IndexExp exp)
    {
        static if (LOGSEMANTIC)
        {
            printf("IndexExp::semantic('%s')\n", exp.toChars());
        }
        if (exp.type)
        {
            result = exp;
            return;
        }

        // operator overloading should be handled in ArrayExp already.
        if (!exp.e1.type)
            exp.e1 = exp.e1.expressionSemantic(sc).arrayFuncConv(sc);
        assert(exp.e1.type); // semantic() should already be run on it
        if (exp.e1.op == TOK.type && exp.e1.type.ty != Ttuple)
        {
            exp.e2 = exp.e2.expressionSemantic(sc);
            exp.e2 = resolveProperties(sc, exp.e2);
            Type nt;
            if (exp.e2.op == TOK.type)
                nt = new TypeAArray(exp.e1.type, exp.e2.type);
            else
                nt = new TypeSArray(exp.e1.type, exp.e2);
            Expression e = new TypeExp(exp.loc, nt);
            result = e.expressionSemantic(sc);
            return;
        }
        if (exp.e1.op == TOK.error)
        {
            result = exp.e1;
            return;
        }
        if (exp.e1.type.ty == Terror)
            return setError();

        // Note that unlike C we do not implement the int[ptr]

        Type t1b = exp.e1.type.toBasetype();

        if (t1b.ty == Tvector)
        {
            // Convert e1 to corresponding static array
            TypeVector tv1 = cast(TypeVector)t1b;
            t1b = tv1.basetype;
            t1b = t1b.castMod(tv1.mod);
            exp.e1.type = t1b;
        }

        /* Run semantic on e2
         */
        Scope* scx = sc;
        if (t1b.ty == Tsarray || t1b.ty == Tarray || t1b.ty == Ttuple)
        {
            // Create scope for 'length' variable
            ScopeDsymbol sym = new ArrayScopeSymbol(sc, exp);
            sym.parent = sc.scopesym;
            sc = sc.push(sym);
        }
        if (t1b.ty == Ttuple)
            sc = sc.startCTFE();
        exp.e2 = exp.e2.expressionSemantic(sc).arrayFuncConv(sc);
        exp.e2 = resolveProperties(sc, exp.e2);
        if (t1b.ty == Ttuple)
            sc = sc.endCTFE();
        if (exp.e2.op == TOK.tuple)
        {
            TupleExp te = cast(TupleExp)exp.e2;
            if (te.exps && te.exps.dim == 1)
                exp.e2 = Expression.combine(te.e0, (*te.exps)[0]); // bug 4444 fix
        }
        if (sc != scx)
            sc = sc.pop();
        if (exp.e2.type == Type.terror)
            return setError();

        if (checkNonAssignmentArrayOp(exp.e1))
            return setError();

        switch (t1b.ty)
        {
        case Tpointer:
            if (t1b.isPtrToFunction())
            {
                exp.error("cannot index function pointer `%s`", exp.e1.toChars());
                return setError();
            }
            exp.e2 = exp.e2.implicitCastTo(sc, Type.tsize_t);
            if (exp.e2.type == Type.terror)
                return setError();
            exp.e2 = exp.e2.optimize(WANTvalue);
            if (exp.e2.op == TOK.int64 && exp.e2.toInteger() == 0)
            {
            }
            else if (sc.func && !(sc.flags & SCOPE.debug_) && sc.func.setUnsafe())
            {
                exp.error("safe function `%s` cannot index pointer `%s`", sc.func.toPrettyChars(), exp.e1.toChars());
                return setError();
            }
            exp.type = (cast(TypeNext)t1b).next;
            break;

        case Tarray:
            exp.e2 = exp.e2.implicitCastTo(sc, Type.tsize_t);
            if (exp.e2.type == Type.terror)
                return setError();
            exp.type = (cast(TypeNext)t1b).next;
            break;

        case Tsarray:
            {
                exp.e2 = exp.e2.implicitCastTo(sc, Type.tsize_t);
                if (exp.e2.type == Type.terror)
                    return setError();
                exp.type = t1b.nextOf();
                break;
            }
        case Taarray:
            {
                TypeAArray taa = cast(TypeAArray)t1b;
                /* We can skip the implicit conversion if they differ only by
                 * constness
                 * https://issues.dlang.org/show_bug.cgi?id=2684
                 * see also bug https://issues.dlang.org/show_bug.cgi?id=2954 b
                 */
                if (!arrayTypeCompatibleWithoutCasting(exp.e2.type, taa.index))
                {
                    exp.e2 = exp.e2.implicitCastTo(sc, taa.index); // type checking
                    if (exp.e2.type == Type.terror)
                        return setError();
                }

                semanticTypeInfo(sc, taa);

                exp.type = taa.next;
                break;
            }
        case Ttuple:
            {
                exp.e2 = exp.e2.implicitCastTo(sc, Type.tsize_t);
                if (exp.e2.type == Type.terror)
                    return setError();

                exp.e2 = exp.e2.ctfeInterpret();
                uinteger_t index = exp.e2.toUInteger();

                TupleExp te;
                TypeTuple tup;
                size_t length;
                if (exp.e1.op == TOK.tuple)
                {
                    te = cast(TupleExp)exp.e1;
                    tup = null;
                    length = te.exps.dim;
                }
                else if (exp.e1.op == TOK.type)
                {
                    te = null;
                    tup = cast(TypeTuple)t1b;
                    length = Parameter.dim(tup.arguments);
                }
                else
                    assert(0);

                if (length <= index)
                {
                    exp.error("array index `[%llu]` is outside array bounds `[0 .. %llu]`", index, cast(ulong)length);
                    return setError();
                }
                Expression e;
                if (exp.e1.op == TOK.tuple)
                {
                    e = (*te.exps)[cast(size_t)index];
                    e = Expression.combine(te.e0, e);
                }
                else
                    e = new TypeExp(exp.e1.loc, Parameter.getNth(tup.arguments, cast(size_t)index).type);
                result = e;
                return;
            }
        default:
            exp.error("`%s` must be an array or pointer type, not `%s`", exp.e1.toChars(), exp.e1.type.toChars());
            return setError();
        }

        // We might know $ now
        setLengthVarIfKnown(exp.lengthVar, t1b);

        if (t1b.ty == Tsarray || t1b.ty == Tarray)
        {
            Expression el = new ArrayLengthExp(exp.loc, exp.e1);
            el = el.expressionSemantic(sc);
            el = el.optimize(WANTvalue);
            if (el.op == TOK.int64)
            {
                exp.e2 = exp.e2.optimize(WANTvalue);
                dinteger_t length = el.toInteger();
                if (length)
                {
                    auto bounds = IntRange(SignExtendedNumber(0), SignExtendedNumber(length - 1));
                    exp.indexIsInBounds = bounds.contains(getIntRange(exp.e2));
                }
            }
        }

        result = exp;
    }

    override void visit(PostExp exp)
    {
        static if (LOGSEMANTIC)
        {
            printf("PostExp::semantic('%s')\n", exp.toChars());
        }
        if (exp.type)
        {
            result = exp;
            return;
        }

        if (Expression ex = binSemantic(exp, sc))
        {
            result = ex;
            return;
        }
        Expression e1x = resolveProperties(sc, exp.e1);
        if (e1x.op == TOK.error)
        {
            result = e1x;
            return;
        }
        exp.e1 = e1x;

        Expression e = exp.op_overload(sc);
        if (e)
        {
            result = e;
            return;
        }

        if (exp.e1.checkReadModifyWrite(exp.op))
            return setError();

        if (exp.e1.op == TOK.slice)
        {
            const(char)* s = exp.op == TOK.plusPlus ? "increment" : "decrement";
            exp.error("cannot post-%s array slice `%s`, use pre-%s instead", s, exp.e1.toChars(), s);
            return setError();
        }

        Type t1 = exp.e1.type.toBasetype();
        if (t1.ty == Tclass || t1.ty == Tstruct || exp.e1.op == TOK.arrayLength)
        {
            /* Check for operator overloading,
             * but rewrite in terms of ++e instead of e++
             */

            /* If e1 is not trivial, take a reference to it
             */
            Expression de = null;
            if (exp.e1.op != TOK.variable && exp.e1.op != TOK.arrayLength)
            {
                // ref v = e1;
                auto v = copyToTemp(STC.ref_, "__postref", exp.e1);
                de = new DeclarationExp(exp.loc, v);
                exp.e1 = new VarExp(exp.e1.loc, v);
            }

            /* Rewrite as:
             * auto tmp = e1; ++e1; tmp
             */
            auto tmp = copyToTemp(0, "__pitmp", exp.e1);
            Expression ea = new DeclarationExp(exp.loc, tmp);

            Expression eb = exp.e1.syntaxCopy();
            eb = new PreExp(exp.op == TOK.plusPlus ? TOK.prePlusPlus : TOK.preMinusMinus, exp.loc, eb);

            Expression ec = new VarExp(exp.loc, tmp);

            // Combine de,ea,eb,ec
            if (de)
                ea = new CommaExp(exp.loc, de, ea);
            e = new CommaExp(exp.loc, ea, eb);
            e = new CommaExp(exp.loc, e, ec);
            e = e.expressionSemantic(sc);
            result = e;
            return;
        }

        exp.e1 = exp.e1.modifiableLvalue(sc, exp.e1);
        exp.e1 = exp.e1.optimize(WANTvalue, /*keepLvalue*/ true);

        e = exp;
        if (exp.e1.checkScalar() ||
            exp.e1.checkSharedAccess(sc))
            return setError();
        if (exp.e1.checkNoBool())
            return setError();

        if (exp.e1.type.ty == Tpointer)
            e = scaleFactor(exp, sc);
        else
            exp.e2 = exp.e2.castTo(sc, exp.e1.type);
        e.type = exp.e1.type;
        result = e;
    }

    override void visit(PreExp exp)
    {
        Expression e = exp.op_overload(sc);
        // printf("PreExp::semantic('%s')\n", toChars());
        if (e)
        {
            result = e;
            return;
        }

        // Rewrite as e1+=1 or e1-=1
        if (exp.op == TOK.prePlusPlus)
            e = new AddAssignExp(exp.loc, exp.e1, IntegerExp.literal!1);
        else
            e = new MinAssignExp(exp.loc, exp.e1, IntegerExp.literal!1);
        result = e.expressionSemantic(sc);
    }

    /*
     * Get the expression initializer for a specific struct
     *
     * Params:
     *  sd = the struct for which the expression initializer is needed
     *  loc = the location of the initializer
     *  sc = the scope where the expression is located
     *  t = the type of the expression
     *
     * Returns:
     *  The expression initializer or error expression if any errors occured
     */
    private Expression getInitExp(StructDeclaration sd, Loc loc, Scope* sc, Type t)
    {
        if (sd.zeroInit && !sd.isNested())
        {
            // https://issues.dlang.org/show_bug.cgi?id=14606
            // Always use BlitExp for the special expression: (struct = 0)
            return IntegerExp.literal!0;
        }

        if (sd.isNested())
        {
            auto sle = new StructLiteralExp(loc, sd, null, t);
            if (!sd.fill(loc, sle.elements, true))
                return ErrorExp.get();
            if (checkFrameAccess(loc, sc, sd, sle.elements.dim))
                return ErrorExp.get();

            sle.type = t;
            return sle;
        }

        return t.defaultInit(loc);
    }

    override void visit(AssignExp exp)
    {
        static if (LOGSEMANTIC)
        {
            printf("AssignExp::semantic('%s')\n", exp.toChars());
        }
        //printf("exp.e1.op = %d, '%s'\n", exp.e1.op, Token.toChars(exp.e1.op));
        //printf("exp.e2.op = %d, '%s'\n", exp.e2.op, Token.toChars(exp.e2.op));

        void setResult(Expression e, int line = __LINE__)
        {
            //printf("line %d\n", line);
            result = e;
        }

        if (exp.type)
        {
            return setResult(exp);
        }

        Expression e1old = exp.e1;

        if (auto e2comma = exp.e2.isCommaExp())
        {
            if (!e2comma.isGenerated && !(sc.flags & SCOPE.Cfile))
                exp.error("Using the result of a comma expression is not allowed");

            /* Rewrite to get rid of the comma from rvalue
             *   e1=(e0,e2) => e0,(e1=e2)
             */
            Expression e0;
            exp.e2 = Expression.extractLast(e2comma, e0);
            Expression e = Expression.combine(e0, exp);
            return setResult(e.expressionSemantic(sc));
        }

        /* Look for operator overloading of a[arguments] = e2.
         * Do it before e1.expressionSemantic() otherwise the ArrayExp will have been
         * converted to unary operator overloading already.
         */
        if (auto ae = exp.e1.isArrayExp())
        {
            Expression res;

            ae.e1 = ae.e1.expressionSemantic(sc);
            ae.e1 = resolveProperties(sc, ae.e1);
            Expression ae1old = ae.e1;

            const(bool) maybeSlice =
                (ae.arguments.dim == 0 ||
                 ae.arguments.dim == 1 && (*ae.arguments)[0].op == TOK.interval);

            IntervalExp ie = null;
            if (maybeSlice && ae.arguments.dim)
            {
                assert((*ae.arguments)[0].op == TOK.interval);
                ie = cast(IntervalExp)(*ae.arguments)[0];
            }
            while (true)
            {
                if (ae.e1.op == TOK.error)
                    return setResult(ae.e1);

                Expression e0 = null;
                Expression ae1save = ae.e1;
                ae.lengthVar = null;

                Type t1b = ae.e1.type.toBasetype();
                AggregateDeclaration ad = isAggregate(t1b);
                if (!ad)
                    break;
                if (search_function(ad, Id.indexass))
                {
                    // Deal with $
                    res = resolveOpDollar(sc, ae, &e0);
                    if (!res) // a[i..j] = e2 might be: a.opSliceAssign(e2, i, j)
                        goto Lfallback;
                    if (res.op == TOK.error)
                        return setResult(res);

                    res = exp.e2.expressionSemantic(sc);
                    if (res.op == TOK.error)
                        return setResult(res);
                    exp.e2 = res;

                    /* Rewrite (a[arguments] = e2) as:
                     *      a.opIndexAssign(e2, arguments)
                     */
                    Expressions* a = ae.arguments.copy();
                    a.insert(0, exp.e2);
                    res = new DotIdExp(exp.loc, ae.e1, Id.indexass);
                    res = new CallExp(exp.loc, res, a);
                    if (maybeSlice) // a[] = e2 might be: a.opSliceAssign(e2)
                        res = res.trySemantic(sc);
                    else
                        res = res.expressionSemantic(sc);
                    if (res)
                        return setResult(Expression.combine(e0, res));
                }

            Lfallback:
                if (maybeSlice && search_function(ad, Id.sliceass))
                {
                    // Deal with $
                    res = resolveOpDollar(sc, ae, ie, &e0);
                    if (res.op == TOK.error)
                        return setResult(res);

                    res = exp.e2.expressionSemantic(sc);
                    if (res.op == TOK.error)
                        return setResult(res);

                    exp.e2 = res;

                    /* Rewrite (a[i..j] = e2) as:
                     *      a.opSliceAssign(e2, i, j)
                     */
                    auto a = new Expressions();
                    a.push(exp.e2);
                    if (ie)
                    {
                        a.push(ie.lwr);
                        a.push(ie.upr);
                    }
                    res = new DotIdExp(exp.loc, ae.e1, Id.sliceass);
                    res = new CallExp(exp.loc, res, a);
                    res = res.expressionSemantic(sc);
                    return setResult(Expression.combine(e0, res));
                }

                // No operator overloading member function found yet, but
                // there might be an alias this to try.
                if (ad.aliasthis && !isRecursiveAliasThis(ae.att1, ae.e1.type))
                {
                    /* Rewrite (a[arguments] op e2) as:
                     *      a.aliasthis[arguments] op e2
                     */
                    ae.e1 = resolveAliasThis(sc, ae1save, true);
                    if (ae.e1)
                        continue;
                }
                break;
            }
            ae.e1 = ae1old; // recovery
            ae.lengthVar = null;
        }

        /* Run this.e1 semantic.
         */
        {
            Expression e1x = exp.e1;

            /* With UFCS, e.f = value
             * Could mean:
             *      .f(e, value)
             * or:
             *      .f(e) = value
             */
            if (auto dti = e1x.isDotTemplateInstanceExp())
            {
                Expression e = dti.semanticY(sc, 1);
                if (!e)
                {
                    return setResult(resolveUFCSProperties(sc, e1x, exp.e2));
                }

                e1x = e;
            }
            else if (sc.flags & SCOPE.Cfile && e1x.isDotIdExp())
            {
                auto die = e1x.isDotIdExp();
                e1x = fieldLookup(die.e1, sc, die.ident);
            }
            else if (auto die = e1x.isDotIdExp())
            {
                Expression e = die.semanticY(sc, 1);
                if (e && isDotOpDispatch(e))
                {
                    /* https://issues.dlang.org/show_bug.cgi?id=19687
                     *
                     * On this branch, e2 is semantically analyzed in resolvePropertiesX,
                     * but that call is done with gagged errors. That is the only time when
                     * semantic gets ran on e2, that is why the error never gets to be printed.
                     * In order to make sure that UFCS is tried with correct parameters, e2
                     * needs to have semantic ran on it.
                     */
                    exp.e2 = exp.e2.expressionSemantic(sc);
                    uint errors = global.startGagging();
                    e = resolvePropertiesX(sc, e, exp.e2);
                    if (global.endGagging(errors))
                        e = null; /* fall down to UFCS */
                    else
                        return setResult(e);
                }
                if (!e)
                    return setResult(resolveUFCSProperties(sc, e1x, exp.e2));
                e1x = e;
            }
            else
            {
                if (auto se = e1x.isSliceExp())
                    se.arrayop = true;

                e1x = e1x.expressionSemantic(sc);
            }

            /* We have f = value.
             * Could mean:
             *      f(value)
             * or:
             *      f() = value
             */
            if (Expression e = resolvePropertiesX(sc, e1x, exp.e2))
                return setResult(e);

            if (e1x.checkRightThis(sc))
            {
                return setError();
            }
            exp.e1 = e1x;
            assert(exp.e1.type);
        }
        Type t1 = exp.e1.type.toBasetype();

        /* Run this.e2 semantic.
         * Different from other binary expressions, the analysis of e2
         * depends on the result of e1 in assignments.
         */
        {
            Expression e2x = inferType(exp.e2, t1.baseElemOf());
            e2x = e2x.expressionSemantic(sc);
            if (!t1.isTypeSArray())
                e2x = e2x.arrayFuncConv(sc);
            e2x = resolveProperties(sc, e2x);
            if (e2x.op == TOK.type)
                e2x = resolveAliasThis(sc, e2x); //https://issues.dlang.org/show_bug.cgi?id=17684
            if (e2x.op == TOK.error)
                return setResult(e2x);
            // We delay checking the value for structs/classes as these might have
            // an opAssign defined.
            if ((t1.ty != Tstruct && t1.ty != Tclass && e2x.checkValue()) ||
                e2x.checkSharedAccess(sc))
                return setError();
            exp.e2 = e2x;
        }

        /* Rewrite tuple assignment as a tuple of assignments.
         */
        {
            Expression e2x = exp.e2;

        Ltupleassign:
            if (exp.e1.op == TOK.tuple && e2x.op == TOK.tuple)
            {
                TupleExp tup1 = cast(TupleExp)exp.e1;
                TupleExp tup2 = cast(TupleExp)e2x;
                size_t dim = tup1.exps.dim;
                Expression e = null;
                if (dim != tup2.exps.dim)
                {
                    exp.error("mismatched tuple lengths, %d and %d", cast(int)dim, cast(int)tup2.exps.dim);
                    return setError();
                }
                if (dim == 0)
                {
                    e = IntegerExp.literal!0;
                    e = new CastExp(exp.loc, e, Type.tvoid); // avoid "has no effect" error
                    e = Expression.combine(tup1.e0, tup2.e0, e);
                }
                else
                {
                    auto exps = new Expressions(dim);
                    for (size_t i = 0; i < dim; i++)
                    {
                        Expression ex1 = (*tup1.exps)[i];
                        Expression ex2 = (*tup2.exps)[i];
                        (*exps)[i] = new AssignExp(exp.loc, ex1, ex2);
                    }
                    e = new TupleExp(exp.loc, Expression.combine(tup1.e0, tup2.e0), exps);
                }
                return setResult(e.expressionSemantic(sc));
            }

            /* Look for form: e1 = e2.aliasthis.
             */
            if (exp.e1.op == TOK.tuple)
            {
                TupleDeclaration td = isAliasThisTuple(e2x);
                if (!td)
                    goto Lnomatch;

                assert(exp.e1.type.ty == Ttuple);
                TypeTuple tt = cast(TypeTuple)exp.e1.type;

                Expression e0;
                Expression ev = extractSideEffect(sc, "__tup", e0, e2x);

                auto iexps = new Expressions();
                iexps.push(ev);
                for (size_t u = 0; u < iexps.dim; u++)
                {
                Lexpand:
                    Expression e = (*iexps)[u];

                    Parameter arg = Parameter.getNth(tt.arguments, u);
                    //printf("[%d] iexps.dim = %d, ", u, iexps.dim);
                    //printf("e = (%s %s, %s), ", Token::tochars[e.op], e.toChars(), e.type.toChars());
                    //printf("arg = (%s, %s)\n", arg.toChars(), arg.type.toChars());

                    if (!arg || !e.type.implicitConvTo(arg.type))
                    {
                        // expand initializer to tuple
                        if (expandAliasThisTuples(iexps, u) != -1)
                        {
                            if (iexps.dim <= u)
                                break;
                            goto Lexpand;
                        }
                        goto Lnomatch;
                    }
                }
                e2x = new TupleExp(e2x.loc, e0, iexps);
                e2x = e2x.expressionSemantic(sc);
                if (e2x.op == TOK.error)
                {
                    result = e2x;
                    return;
                }
                // Do not need to overwrite this.e2
                goto Ltupleassign;
            }
        Lnomatch:
        }

        /* Inside constructor, if this is the first assignment of object field,
         * rewrite this to initializing the field.
         */
        if (exp.op == TOK.assign
            && exp.e1.checkModifiable(sc) == Modifiable.initialization)
        {
            //printf("[%s] change to init - %s\n", exp.loc.toChars(), exp.toChars());
            auto t = exp.type;
            exp = new ConstructExp(exp.loc, exp.e1, exp.e2);
            exp.type = t;

            // https://issues.dlang.org/show_bug.cgi?id=13515
            // set Index::modifiable flag for complex AA element initialization
            if (auto ie1 = exp.e1.isIndexExp())
            {
                Expression e1x = ie1.markSettingAAElem();
                if (e1x.op == TOK.error)
                {
                    result = e1x;
                    return;
                }
            }
        }
        else if (exp.op == TOK.construct && exp.e1.op == TOK.variable &&
                 (cast(VarExp)exp.e1).var.storage_class & (STC.out_ | STC.ref_))
        {
            exp.memset = MemorySet.referenceInit;
        }

        if (exp.op == TOK.assign)  // skip TOK.blit and TOK.construct, which are initializations
        {
            exp.e1.checkSharedAccess(sc);
            checkUnsafeAccess(sc, exp.e1, false, true);
        }

        checkUnsafeAccess(sc, exp.e2, true, true); // Initializer must always be checked

        /* If it is an assignment from a 'foreign' type,
         * check for operator overloading.
         */
        if (exp.memset == MemorySet.referenceInit)
        {
            // If this is an initialization of a reference,
            // do nothing
        }
        else if (t1.ty == Tstruct)
        {
            auto e1x = exp.e1;
            auto e2x = exp.e2;
            auto sd = (cast(TypeStruct)t1).sym;

            if (exp.op == TOK.construct)
            {
                Type t2 = e2x.type.toBasetype();
                if (t2.ty == Tstruct && sd == (cast(TypeStruct)t2).sym)
                {
                    sd.size(exp.loc);
                    if (sd.sizeok != Sizeok.done)
                        return setError();
                    if (!sd.ctor)
                        sd.ctor = sd.searchCtor();

                    // https://issues.dlang.org/show_bug.cgi?id=15661
                    // Look for the form from last of comma chain.
                    auto e2y = lastComma(e2x);

                    CallExp ce = (e2y.op == TOK.call) ? cast(CallExp)e2y : null;
                    DotVarExp dve = (ce && ce.e1.op == TOK.dotVariable)
                        ? cast(DotVarExp)ce.e1 : null;
                    if (sd.ctor && ce && dve && dve.var.isCtorDeclaration() &&
                        // https://issues.dlang.org/show_bug.cgi?id=19389
                        dve.e1.op != TOK.dotVariable &&
                        e2y.type.implicitConvTo(t1))
                    {
                        /* Look for form of constructor call which is:
                         *    __ctmp.ctor(arguments...)
                         */

                        /* Before calling the constructor, initialize
                         * variable with a bit copy of the default
                         * initializer
                         */
                        Expression einit = getInitExp(sd, exp.loc, sc, t1);
                        if (einit.op == TOK.error)
                        {
                            result = einit;
                            return;
                        }

                        auto ae = new BlitExp(exp.loc, exp.e1, einit);
                        ae.type = e1x.type;

                        /* Replace __ctmp being constructed with e1.
                         * We need to copy constructor call expression,
                         * because it may be used in other place.
                         */
                        auto dvx = cast(DotVarExp)dve.copy();
                        dvx.e1 = e1x;
                        auto cx = cast(CallExp)ce.copy();
                        cx.e1 = dvx;
                        if (checkConstructorEscape(sc, cx, false))
                            return setError();

                        Expression e0;
                        Expression.extractLast(e2x, e0);

                        auto e = Expression.combine(e0, ae, cx);
                        e = e.expressionSemantic(sc);
                        result = e;
                        return;
                    }
                    // https://issues.dlang.org/show_bug.cgi?id=21586
                    // Rewrite CondExp or e1 will miss direct construction, e.g.
                    // e1 = a ? S(1) : ...; -> AST: e1 = a ? (S(0)).this(1) : ...;
                    // a temporary created and an extra destructor call.
                    // AST will be rewritten to:
                    // a ? e1 = 0, e1.this(1) : ...; -> blitting plus construction
                    if (e2x.op == TOK.question)
                    {
                        /* Rewrite as:
                         *  a ? e1 = b : e1 = c;
                         */
                        CondExp econd = cast(CondExp)e2x;
                        Expression ea1 = new ConstructExp(econd.e1.loc, e1x, econd.e1);
                        Expression ea2 = new ConstructExp(econd.e2.loc, e1x, econd.e2);
                        Expression e = new CondExp(exp.loc, econd.econd, ea1, ea2);
                        result = e.expressionSemantic(sc);
                        return;
                    }
                    if (sd.postblit || sd.hasCopyCtor)
                    {
                        /* We have a copy constructor for this
                         */

                        if (e2x.isLvalue())
                        {
                            if (sd.hasCopyCtor)
                            {
                                /* Rewrite as:
                                 * e1 = init, e1.copyCtor(e2);
                                 */
                                Expression einit = new BlitExp(exp.loc, exp.e1, getInitExp(sd, exp.loc, sc, t1));
                                einit.type = e1x.type;

                                Expression e;
                                e = new DotIdExp(exp.loc, e1x, Id.ctor);
                                e = new CallExp(exp.loc, e, e2x);
                                e = new CommaExp(exp.loc, einit, e);

                                //printf("e: %s\n", e.toChars());

                                result = e.expressionSemantic(sc);
                                return;
                            }
                            else
                            {
                                if (!e2x.type.implicitConvTo(e1x.type))
                                {
                                    exp.error("conversion error from `%s` to `%s`",
                                        e2x.type.toChars(), e1x.type.toChars());
                                    return setError();
                                }

                                /* Rewrite as:
                                 *  (e1 = e2).postblit();
                                 *
                                 * Blit assignment e1 = e2 returns a reference to the original e1,
                                 * then call the postblit on it.
                                 */
                                Expression e = e1x.copy();
                                e.type = e.type.mutableOf();
                                if (e.type.isShared && !sd.type.isShared)
                                    e.type = e.type.unSharedOf();
                                e = new BlitExp(exp.loc, e, e2x);
                                e = new DotVarExp(exp.loc, e, sd.postblit, false);
                                e = new CallExp(exp.loc, e);
                                result = e.expressionSemantic(sc);
                                return;
                            }
                        }
                        else
                        {
                            /* The struct value returned from the function is transferred
                             * so should not call the destructor on it.
                             */
                            e2x = valueNoDtor(e2x);
                        }
                    }

                    // https://issues.dlang.org/show_bug.cgi?id=19251
                    // if e2 cannot be converted to e1.type, maybe there is an alias this
                    if (!e2x.implicitConvTo(t1))
                    {
                        AggregateDeclaration ad2 = isAggregate(e2x.type);
                        if (ad2 && ad2.aliasthis && !isRecursiveAliasThis(exp.att2, exp.e2.type))
                        {
                            /* Rewrite (e1 op e2) as:
                             *      (e1 op e2.aliasthis)
                             */
                            exp.e2 = new DotIdExp(exp.e2.loc, exp.e2, ad2.aliasthis.ident);
                            result = exp.expressionSemantic(sc);
                            return;
                        }
                    }
                }
                else if (!e2x.implicitConvTo(t1))
                {
                    sd.size(exp.loc);
                    if (sd.sizeok != Sizeok.done)
                        return setError();
                    if (!sd.ctor)
                        sd.ctor = sd.searchCtor();

                    if (sd.ctor)
                    {
                        /* Look for implicit constructor call
                         * Rewrite as:
                         *  e1 = init, e1.ctor(e2)
                         */

                        /* Fix Issue 5153 : https://issues.dlang.org/show_bug.cgi?id=5153
                         * Using `new` to initialize a struct object is a common mistake, but
                         * the error message from the compiler is not very helpful in that
                         * case. If exp.e2 is a NewExp and the type of new is the same as
                         * the type as exp.e1 (struct in this case), then we know for sure
                         * that the user wants to instantiate a struct. This is done to avoid
                         * issuing an error when the user actually wants to call a constructor
                         * which receives a class object.
                         *
                         * Foo f = new Foo2(0); is a valid expression if Foo has a constructor
                         * which receives an instance of a Foo2 class
                         */
                        if (exp.e2.op == TOK.new_)
                        {
                            auto newExp = cast(NewExp)(exp.e2);
                            if (newExp.newtype && newExp.newtype == t1)
                            {
                                error(exp.loc, "cannot implicitly convert expression `%s` of type `%s` to `%s`",
                                      newExp.toChars(), newExp.type.toChars(), t1.toChars());
                                errorSupplemental(exp.loc, "Perhaps remove the `new` keyword?");
                                return setError();
                            }
                        }

                        Expression einit = new BlitExp(exp.loc, e1x, getInitExp(sd, exp.loc, sc, t1));
                        einit.type = e1x.type;

                        Expression e;
                        e = new DotIdExp(exp.loc, e1x, Id.ctor);
                        e = new CallExp(exp.loc, e, e2x);
                        e = new CommaExp(exp.loc, einit, e);
                        e = e.expressionSemantic(sc);
                        result = e;
                        return;
                    }
                    if (search_function(sd, Id.call))
                    {
                        /* Look for static opCall
                         * https://issues.dlang.org/show_bug.cgi?id=2702
                         * Rewrite as:
                         *  e1 = typeof(e1).opCall(arguments)
                         */
                        e2x = typeDotIdExp(e2x.loc, e1x.type, Id.call);
                        e2x = new CallExp(exp.loc, e2x, exp.e2);

                        e2x = e2x.expressionSemantic(sc);
                        e2x = resolveProperties(sc, e2x);
                        if (e2x.op == TOK.error)
                        {
                            result = e2x;
                            return;
                        }
                        if (e2x.checkValue() || e2x.checkSharedAccess(sc))
                            return setError();
                    }
                }
                else // https://issues.dlang.org/show_bug.cgi?id=11355
                {
                    AggregateDeclaration ad2 = isAggregate(e2x.type);
                    if (ad2 && ad2.aliasthis && !isRecursiveAliasThis(exp.att2, exp.e2.type))
                    {
                        /* Rewrite (e1 op e2) as:
                         *      (e1 op e2.aliasthis)
                         */
                        exp.e2 = new DotIdExp(exp.e2.loc, exp.e2, ad2.aliasthis.ident);
                        result = exp.expressionSemantic(sc);
                        return;
                    }
                }
            }
            else if (exp.op == TOK.assign)
            {
                if (e1x.op == TOK.index && (cast(IndexExp)e1x).e1.type.toBasetype().ty == Taarray)
                {
                    /*
                     * Rewrite:
                     *      aa[key] = e2;
                     * as:
                     *      ref __aatmp = aa;
                     *      ref __aakey = key;
                     *      ref __aaval = e2;
                     *      (__aakey in __aatmp
                     *          ? __aatmp[__aakey].opAssign(__aaval)
                     *          : ConstructExp(__aatmp[__aakey], __aaval));
                     */
                    // ensure we keep the expr modifiable
                    Expression esetting = (cast(IndexExp)e1x).markSettingAAElem();
                    if (esetting.op == TOK.error)
                    {
                        result = esetting;
                        return;
                    }
                    assert(esetting.op == TOK.index);
                    IndexExp ie = cast(IndexExp) esetting;
                    Type t2 = e2x.type.toBasetype();

                    Expression e0 = null;
                    Expression ea = extractSideEffect(sc, "__aatmp", e0, ie.e1);
                    Expression ek = extractSideEffect(sc, "__aakey", e0, ie.e2);
                    Expression ev = extractSideEffect(sc, "__aaval", e0, e2x);

                    AssignExp ae = cast(AssignExp)exp.copy();
                    ae.e1 = new IndexExp(exp.loc, ea, ek);
                    ae.e1 = ae.e1.expressionSemantic(sc);
                    ae.e1 = ae.e1.optimize(WANTvalue);
                    ae.e2 = ev;
                    Expression e = ae.op_overload(sc);
                    if (e)
                    {
                        Expression ey = null;
                        if (t2.ty == Tstruct && sd == t2.toDsymbol(sc))
                        {
                            ey = ev;
                        }
                        else if (!ev.implicitConvTo(ie.type) && sd.ctor)
                        {
                            // Look for implicit constructor call
                            // Rewrite as S().ctor(e2)
                            ey = new StructLiteralExp(exp.loc, sd, null);
                            ey = new DotIdExp(exp.loc, ey, Id.ctor);
                            ey = new CallExp(exp.loc, ey, ev);
                            ey = ey.trySemantic(sc);
                        }
                        if (ey)
                        {
                            Expression ex;
                            ex = new IndexExp(exp.loc, ea, ek);
                            ex = ex.expressionSemantic(sc);
                            ex = ex.modifiableLvalue(sc, ex); // allocate new slot
                            ex = ex.optimize(WANTvalue);

                            ey = new ConstructExp(exp.loc, ex, ey);
                            ey = ey.expressionSemantic(sc);
                            if (ey.op == TOK.error)
                            {
                                result = ey;
                                return;
                            }
                            ex = e;

                            // https://issues.dlang.org/show_bug.cgi?id=14144
                            // The whole expression should have the common type
                            // of opAssign() return and assigned AA entry.
                            // Even if there's no common type, expression should be typed as void.
                            if (!typeMerge(sc, TOK.question, ex, ey))
                            {
                                ex = new CastExp(ex.loc, ex, Type.tvoid);
                                ey = new CastExp(ey.loc, ey, Type.tvoid);
                            }
                            e = new CondExp(exp.loc, new InExp(exp.loc, ek, ea), ex, ey);
                        }
                        e = Expression.combine(e0, e);
                        e = e.expressionSemantic(sc);
                        result = e;
                        return;
                    }
                }
                else
                {
                    Expression e = exp.op_overload(sc);
                    if (e)
                    {
                        result = e;
                        return;
                    }
                }
            }
            else
                assert(exp.op == TOK.blit);

            if (e2x.checkValue())
                return setError();

            exp.e1 = e1x;
            exp.e2 = e2x;
        }
        else if (t1.ty == Tclass)
        {
            // Disallow assignment operator overloads for same type
            if (exp.op == TOK.assign && !exp.e2.implicitConvTo(exp.e1.type))
            {
                Expression e = exp.op_overload(sc);
                if (e)
                {
                    result = e;
                    return;
                }
            }
            if (exp.e2.checkValue())
                return setError();
        }
        else if (t1.ty == Tsarray)
        {
            // SliceExp cannot have static array type without context inference.
            assert(exp.e1.op != TOK.slice);
            Expression e1x = exp.e1;
            Expression e2x = exp.e2;

            if (e2x.implicitConvTo(e1x.type))
            {
                if (exp.op != TOK.blit && (e2x.op == TOK.slice && (cast(UnaExp)e2x).e1.isLvalue() || e2x.op == TOK.cast_ && (cast(UnaExp)e2x).e1.isLvalue() || e2x.op != TOK.slice && e2x.isLvalue()))
                {
                    if (e1x.checkPostblit(sc, t1))
                        return setError();
                }

                // e2 matches to t1 because of the implicit length match, so
                if (isUnaArrayOp(e2x.op) || isBinArrayOp(e2x.op))
                {
                    // convert e1 to e1[]
                    // e.g. e1[] = a[] + b[];
                    auto sle = new SliceExp(e1x.loc, e1x, null, null);
                    sle.arrayop = true;
                    e1x = sle.expressionSemantic(sc);
                }
                else
                {
                    // convert e2 to t1 later
                    // e.g. e1 = [1, 2, 3];
                }
            }
            else
            {
                if (e2x.implicitConvTo(t1.nextOf().arrayOf()) > MATCH.nomatch)
                {
                    uinteger_t dim1 = (cast(TypeSArray)t1).dim.toInteger();
                    uinteger_t dim2 = dim1;
                    if (auto ale = e2x.isArrayLiteralExp())
                    {
                        dim2 = ale.elements ? ale.elements.dim : 0;
                    }
                    else if (auto se = e2x.isSliceExp())
                    {
                        Type tx = toStaticArrayType(se);
                        if (tx)
                            dim2 = (cast(TypeSArray)tx).dim.toInteger();
                    }
                    if (dim1 != dim2)
                    {
                        exp.error("mismatched array lengths, %d and %d", cast(int)dim1, cast(int)dim2);
                        return setError();
                    }
                }

                // May be block or element-wise assignment, so
                // convert e1 to e1[]
                if (exp.op != TOK.assign)
                {
                    // If multidimensional static array, treat as one large array
                    //
                    // Find the appropriate array type depending on the assignment, e.g.
                    // int[3] = int => int[3]
                    // int[3][2] = int => int[6]
                    // int[3][2] = int[] => int[3][2]
                    // int[3][2][4] + int => int[24]
                    // int[3][2][4] + int[] => int[3][8]
                    ulong dim = t1.isTypeSArray().dim.toUInteger();
                    auto type = t1.nextOf();

                    for (TypeSArray tsa; (tsa = type.isTypeSArray()) !is null; )
                    {
                        import core.checkedint : mulu;

                        // Accumulate skipped dimensions
                        bool overflow = false;
                        dim = mulu(dim, tsa.dim.toUInteger(), overflow);
                        if (overflow || dim >= uint.max)
                        {
                            // dym exceeds maximum array size
                            exp.error("static array `%s` size overflowed to %llu",
                                        e1x.type.toChars(), cast(ulong) dim);
                            return setError();
                        }

                        // Move to the element type
                        type = tsa.nextOf().toBasetype();

                        // Rewrite ex1 as a static array if a matching type was found
                        if (e2x.implicitConvTo(type) > MATCH.nomatch)
                        {
                            e1x.type = type.sarrayOf(dim);
                            break;
                        }
                    }
                }
                auto sle = new SliceExp(e1x.loc, e1x, null, null);
                sle.arrayop = true;
                e1x = sle.expressionSemantic(sc);
            }
            if (e1x.op == TOK.error)
                return setResult(e1x);
            if (e2x.op == TOK.error)
                return setResult(e2x);

            exp.e1 = e1x;
            exp.e2 = e2x;
            t1 = e1x.type.toBasetype();
        }
        /* Check the mutability of e1.
         */
        if (auto ale = exp.e1.isArrayLengthExp())
        {
            // e1 is not an lvalue, but we let code generator handle it

            auto ale1x = ale.e1.modifiableLvalue(sc, exp.e1);
            if (ale1x.op == TOK.error)
                return setResult(ale1x);
            ale.e1 = ale1x;

            Type tn = ale.e1.type.toBasetype().nextOf();
            checkDefCtor(ale.loc, tn);

            Identifier hook = global.params.tracegc ? Id._d_arraysetlengthTTrace : Id._d_arraysetlengthT;
            if (!verifyHookExist(exp.loc, *sc, Id._d_arraysetlengthTImpl, "resizing arrays"))
                return setError();

            exp.e2 = exp.e2.expressionSemantic(sc);
            auto lc = lastComma(exp.e2);
            lc = lc.optimize(WANTvalue);
            // use slice expression when arr.length = 0 to avoid runtime call
            if(lc.op == TOK.int64 && lc.toInteger() == 0)
            {
                Expression se = new SliceExp(ale.loc, ale.e1, lc, lc);
                Expression as = new AssignExp(ale.loc, ale.e1, se);
                as = as.expressionSemantic(sc);
                auto res = Expression.combine(as, exp.e2);
                res.type = ale.type;
                return setResult(res);
            }

            // Lower to object._d_arraysetlengthTImpl!(typeof(e1))._d_arraysetlengthT{,Trace}(e1, e2)
            Expression id = new IdentifierExp(ale.loc, Id.empty);
            id = new DotIdExp(ale.loc, id, Id.object);
            auto tiargs = new Objects();
            tiargs.push(ale.e1.type);
            id = new DotTemplateInstanceExp(ale.loc, id, Id._d_arraysetlengthTImpl, tiargs);
            id = new DotIdExp(ale.loc, id, hook);
            id = id.expressionSemantic(sc);

            auto arguments = new Expressions();
            arguments.reserve(5);
            if (global.params.tracegc)
            {
                auto funcname = (sc.callsc && sc.callsc.func) ? sc.callsc.func.toPrettyChars() : sc.func.toPrettyChars();
                arguments.push(new StringExp(exp.loc, exp.loc.filename.toDString()));
                arguments.push(new IntegerExp(exp.loc, exp.loc.linnum, Type.tint32));
                arguments.push(new StringExp(exp.loc, funcname.toDString()));
            }
            arguments.push(ale.e1);
            arguments.push(exp.e2);

            Expression ce = new CallExp(ale.loc, id, arguments);
            auto res = ce.expressionSemantic(sc);
            // if (global.params.verbose)
            //     message("lowered   %s =>\n          %s", exp.toChars(), res.toChars());
            return setResult(res);
        }
        else if (auto se = exp.e1.isSliceExp())
        {
            Type tn = se.type.nextOf();
            const fun = sc.func;
            if (exp.op == TOK.assign && !tn.isMutable() &&
                // allow modifiation in module ctor, see
                // https://issues.dlang.org/show_bug.cgi?id=9884
                (!fun || (fun && !fun.isStaticCtorDeclaration())))
            {
                exp.error("slice `%s` is not mutable", se.toChars());
                return setError();
            }

            if (exp.op == TOK.assign && !tn.baseElemOf().isAssignable())
            {
                exp.error("slice `%s` is not mutable, struct `%s` has immutable members",
                    exp.e1.toChars(), tn.baseElemOf().toChars());
                result = ErrorExp.get();
                return;
            }

            // For conditional operator, both branches need conversion.
            while (se.e1.op == TOK.slice)
                se = cast(SliceExp)se.e1;
            if (se.e1.op == TOK.question && se.e1.type.toBasetype().ty == Tsarray)
            {
                se.e1 = se.e1.modifiableLvalue(sc, exp.e1);
                if (se.e1.op == TOK.error)
                    return setResult(se.e1);
            }
        }
        else
        {
            if (t1.ty == Tsarray && exp.op == TOK.assign)
            {
                Type tn = exp.e1.type.nextOf();
                if (tn && !tn.baseElemOf().isAssignable())
                {
                    exp.error("array `%s` is not mutable, struct `%s` has immutable members",
                        exp.e1.toChars(), tn.baseElemOf().toChars());
                    result = ErrorExp.get();
                    return;
                }
            }

            Expression e1x = exp.e1;

            // Try to do a decent error message with the expression
            // before it gets constant folded
            if (exp.op == TOK.assign)
                e1x = e1x.modifiableLvalue(sc, e1old);

            e1x = e1x.optimize(WANTvalue, /*keepLvalue*/ true);

            if (e1x.op == TOK.error)
            {
                result = e1x;
                return;
            }
            exp.e1 = e1x;
        }

        /* Tweak e2 based on the type of e1.
         */
        Expression e2x = exp.e2;
        Type t2 = e2x.type.toBasetype();

        // If it is a array, get the element type. Note that it may be
        // multi-dimensional.
        Type telem = t1;
        while (telem.ty == Tarray)
            telem = telem.nextOf();

        if (exp.e1.op == TOK.slice && t1.nextOf() &&
            (telem.ty != Tvoid || e2x.op == TOK.null_) &&
            e2x.implicitConvTo(t1.nextOf()))
        {
            // Check for block assignment. If it is of type void[], void[][], etc,
            // '= null' is the only allowable block assignment (Bug 7493)
            exp.memset = MemorySet.blockAssign;    // make it easy for back end to tell what this is
            e2x = e2x.implicitCastTo(sc, t1.nextOf());
            if (exp.op != TOK.blit && e2x.isLvalue() && exp.e1.checkPostblit(sc, t1.nextOf()))
                return setError();
        }
        else if (exp.e1.op == TOK.slice &&
                 (t2.ty == Tarray || t2.ty == Tsarray) &&
                 t2.nextOf().implicitConvTo(t1.nextOf()))
        {
            // Check element-wise assignment.

            /* If assigned elements number is known at compile time,
             * check the mismatch.
             */
            SliceExp se1 = cast(SliceExp)exp.e1;
            TypeSArray tsa1 = cast(TypeSArray)toStaticArrayType(se1);
            TypeSArray tsa2 = null;
            if (auto ale = e2x.isArrayLiteralExp())
                tsa2 = cast(TypeSArray)t2.nextOf().sarrayOf(ale.elements.dim);
            else if (auto se = e2x.isSliceExp())
                tsa2 = cast(TypeSArray)toStaticArrayType(se);
            else
                tsa2 = t2.isTypeSArray();
            if (tsa1 && tsa2)
            {
                uinteger_t dim1 = tsa1.dim.toInteger();
                uinteger_t dim2 = tsa2.dim.toInteger();
                if (dim1 != dim2)
                {
                    exp.error("mismatched array lengths, %d and %d", cast(int)dim1, cast(int)dim2);
                    return setError();
                }
            }

            if (exp.op != TOK.blit &&
                (e2x.op == TOK.slice && (cast(UnaExp)e2x).e1.isLvalue() ||
                 e2x.op == TOK.cast_ && (cast(UnaExp)e2x).e1.isLvalue() ||
                 e2x.op != TOK.slice && e2x.isLvalue()))
            {
                if (exp.e1.checkPostblit(sc, t1.nextOf()))
                    return setError();
            }

            if (0 && global.params.warnings != DiagnosticReporting.off && !global.gag && exp.op == TOK.assign &&
                e2x.op != TOK.slice && e2x.op != TOK.assign &&
                e2x.op != TOK.arrayLiteral && e2x.op != TOK.string_ &&
                !(e2x.op == TOK.add || e2x.op == TOK.min ||
                  e2x.op == TOK.mul || e2x.op == TOK.div ||
                  e2x.op == TOK.mod || e2x.op == TOK.xor ||
                  e2x.op == TOK.and || e2x.op == TOK.or ||
                  e2x.op == TOK.pow ||
                  e2x.op == TOK.tilde || e2x.op == TOK.negate))
            {
                const(char)* e1str = exp.e1.toChars();
                const(char)* e2str = e2x.toChars();
                exp.warning("explicit element-wise assignment `%s = (%s)[]` is better than `%s = %s`", e1str, e2str, e1str, e2str);
            }

            Type t2n = t2.nextOf();
            Type t1n = t1.nextOf();
            int offset;
            if (t2n.equivalent(t1n) ||
                t1n.isBaseOf(t2n, &offset) && offset == 0)
            {
                /* Allow copy of distinct qualifier elements.
                 * eg.
                 *  char[] dst;  const(char)[] src;
                 *  dst[] = src;
                 *
                 *  class C {}   class D : C {}
                 *  C[2] ca;  D[] da;
                 *  ca[] = da;
                 */
                if (isArrayOpValid(e2x))
                {
                    // Don't add CastExp to keep AST for array operations
                    e2x = e2x.copy();
                    e2x.type = exp.e1.type.constOf();
                }
                else
                    e2x = e2x.castTo(sc, exp.e1.type.constOf());
            }
            else
            {
                /* https://issues.dlang.org/show_bug.cgi?id=15778
                 * A string literal has an array type of immutable
                 * elements by default, and normally it cannot be convertible to
                 * array type of mutable elements. But for element-wise assignment,
                 * elements need to be const at best. So we should give a chance
                 * to change code unit size for polysemous string literal.
                 */
                if (e2x.op == TOK.string_)
                    e2x = e2x.implicitCastTo(sc, exp.e1.type.constOf());
                else
                    e2x = e2x.implicitCastTo(sc, exp.e1.type);
            }
            if (t1n.toBasetype.ty == Tvoid && t2n.toBasetype.ty == Tvoid)
            {
                if (!sc.intypeof && sc.func && !(sc.flags & SCOPE.debug_) && sc.func.setUnsafe())
                {
                    exp.error("cannot copy `void[]` to `void[]` in `@safe` code");
                    return setError();
                }
            }
        }
        else
        {
            if (0 && global.params.warnings != DiagnosticReporting.off && !global.gag && exp.op == TOK.assign &&
                t1.ty == Tarray && t2.ty == Tsarray &&
                e2x.op != TOK.slice &&
                t2.implicitConvTo(t1))
            {
                // Disallow ar[] = sa (Converted to ar[] = sa[])
                // Disallow da   = sa (Converted to da   = sa[])
                const(char)* e1str = exp.e1.toChars();
                const(char)* e2str = e2x.toChars();
                const(char)* atypestr = exp.e1.op == TOK.slice ? "element-wise" : "slice";
                exp.warning("explicit %s assignment `%s = (%s)[]` is better than `%s = %s`", atypestr, e1str, e2str, e1str, e2str);
            }
            if (exp.op == TOK.blit)
                e2x = e2x.castTo(sc, exp.e1.type);
            else
            {
                e2x = e2x.implicitCastTo(sc, exp.e1.type);

                // Fix Issue 13435: https://issues.dlang.org/show_bug.cgi?id=13435

                // If the implicit cast has failed and the assign expression is
                // the initialization of a struct member field
                if (e2x.op == TOK.error && exp.op == TOK.construct && t1.ty == Tstruct)
                {
                    scope sd = (cast(TypeStruct)t1).sym;
                    Dsymbol opAssign = search_function(sd, Id.assign);

                    // and the struct defines an opAssign
                    if (opAssign)
                    {
                        // offer more information about the cause of the problem
                        errorSupplemental(exp.loc,
                                          "`%s` is the first assignment of `%s` therefore it represents its initialization",
                                          exp.toChars(), exp.e1.toChars());
                        errorSupplemental(exp.loc,
                                          "`opAssign` methods are not used for initialization, but for subsequent assignments");
                    }
                }
            }
        }
        if (e2x.op == TOK.error)
        {
            result = e2x;
            return;
        }
        exp.e2 = e2x;
        t2 = exp.e2.type.toBasetype();

        /* Look for array operations
         */
        if ((t2.ty == Tarray || t2.ty == Tsarray) && isArrayOpValid(exp.e2))
        {
            // Look for valid array operations
            if (exp.memset != MemorySet.blockAssign &&
                exp.e1.op == TOK.slice &&
                (isUnaArrayOp(exp.e2.op) || isBinArrayOp(exp.e2.op)))
            {
                exp.type = exp.e1.type;
                if (exp.op == TOK.construct) // https://issues.dlang.org/show_bug.cgi?id=10282
                                        // tweak mutability of e1 element
                    exp.e1.type = exp.e1.type.nextOf().mutableOf().arrayOf();
                result = arrayOp(exp, sc);
                return;
            }

            // Drop invalid array operations in e2
            //  d = a[] + b[], d = (a[] + b[])[0..2], etc
            if (checkNonAssignmentArrayOp(exp.e2, exp.memset != MemorySet.blockAssign && exp.op == TOK.assign))
                return setError();

            // Remains valid array assignments
            //  d = d[], d = [1,2,3], etc
        }

        /* Don't allow assignment to classes that were allocated on the stack with:
         *      scope Class c = new Class();
         */
        if (exp.e1.op == TOK.variable && exp.op == TOK.assign)
        {
            VarExp ve = cast(VarExp)exp.e1;
            VarDeclaration vd = ve.var.isVarDeclaration();
            if (vd && (vd.onstack || vd.mynew))
            {
                assert(t1.ty == Tclass);
                exp.error("cannot rebind scope variables");
            }
        }

        if (exp.e1.op == TOK.variable && (cast(VarExp)exp.e1).var.ident == Id.ctfe)
        {
            exp.error("cannot modify compiler-generated variable `__ctfe`");
        }

        exp.type = exp.e1.type;
        assert(exp.type);
        auto res = exp.op == TOK.assign ? exp.reorderSettingAAElem(sc) : exp;
        Expression tmp;
        /* https://issues.dlang.org/show_bug.cgi?id=22366
         *
         * `reorderSettingAAElem` creates a tree of comma expressions, however,
         * `checkAssignExp` expects only AssignExps.
         */
        checkAssignEscape(sc, Expression.extractLast(res, tmp), false);
        return setResult(res);
    }

    override void visit(PowAssignExp exp)
    {
        if (exp.type)
        {
            result = exp;
            return;
        }

        Expression e = exp.op_overload(sc);
        if (e)
        {
            result = e;
            return;
        }

        if (exp.e1.checkReadModifyWrite(exp.op, exp.e2))
            return setError();

        assert(exp.e1.type && exp.e2.type);
        if (exp.e1.op == TOK.slice || exp.e1.type.ty == Tarray || exp.e1.type.ty == Tsarray)
        {
            if (checkNonAssignmentArrayOp(exp.e1))
                return setError();

            // T[] ^^= ...
            if (exp.e2.implicitConvTo(exp.e1.type.nextOf()))
            {
                // T[] ^^= T
                exp.e2 = exp.e2.castTo(sc, exp.e1.type.nextOf());
            }
            else if (Expression ex = typeCombine(exp, sc))
            {
                result = ex;
                return;
            }

            // Check element types are arithmetic
            Type tb1 = exp.e1.type.nextOf().toBasetype();
            Type tb2 = exp.e2.type.toBasetype();
            if (tb2.ty == Tarray || tb2.ty == Tsarray)
                tb2 = tb2.nextOf().toBasetype();
            if ((tb1.isintegral() || tb1.isfloating()) && (tb2.isintegral() || tb2.isfloating()))
            {
                exp.type = exp.e1.type;
                result = arrayOp(exp, sc);
                return;
            }
        }
        else
        {
            exp.e1 = exp.e1.modifiableLvalue(sc, exp.e1);
        }

        if ((exp.e1.type.isintegral() || exp.e1.type.isfloating()) && (exp.e2.type.isintegral() || exp.e2.type.isfloating()))
        {
            Expression e0 = null;
            e = exp.reorderSettingAAElem(sc);
            e = Expression.extractLast(e, e0);
            assert(e == exp);

            if (exp.e1.op == TOK.variable)
            {
                // Rewrite: e1 = e1 ^^ e2
                e = new PowExp(exp.loc, exp.e1.syntaxCopy(), exp.e2);
                e = new AssignExp(exp.loc, exp.e1, e);
            }
            else
            {
                // Rewrite: ref tmp = e1; tmp = tmp ^^ e2
                auto v = copyToTemp(STC.ref_, "__powtmp", exp.e1);
                auto de = new DeclarationExp(exp.e1.loc, v);
                auto ve = new VarExp(exp.e1.loc, v);
                e = new PowExp(exp.loc, ve, exp.e2);
                e = new AssignExp(exp.loc, new VarExp(exp.e1.loc, v), e);
                e = new CommaExp(exp.loc, de, e);
            }
            e = Expression.combine(e0, e);
            e = e.expressionSemantic(sc);
            result = e;
            return;
        }
        result = exp.incompatibleTypes();
    }

    override void visit(CatAssignExp exp)
    {
        if (exp.type)
        {
            result = exp;
            return;
        }

        //printf("CatAssignExp::semantic() %s\n", exp.toChars());
        Expression e = exp.op_overload(sc);
        if (e)
        {
            result = e;
            return;
        }

        if (exp.e1.op == TOK.slice)
        {
            SliceExp se = cast(SliceExp)exp.e1;
            if (se.e1.type.toBasetype().ty == Tsarray)
            {
                exp.error("cannot append to static array `%s`", se.e1.type.toChars());
                return setError();
            }
        }

        exp.e1 = exp.e1.modifiableLvalue(sc, exp.e1);
        if (exp.e1.op == TOK.error)
        {
            result = exp.e1;
            return;
        }
        if (exp.e2.op == TOK.error)
        {
            result = exp.e2;
            return;
        }

        if (checkNonAssignmentArrayOp(exp.e2))
            return setError();

        Type tb1 = exp.e1.type.toBasetype();
        Type tb1next = tb1.nextOf();
        Type tb2 = exp.e2.type.toBasetype();

        /* Possibilities:
         * TOK.concatenateAssign: appending T[] to T[]
         * TOK.concatenateElemAssign: appending T to T[]
         * TOK.concatenateDcharAssign: appending dchar to T[]
         */
        if ((tb1.ty == Tarray) &&
            (tb2.ty == Tarray || tb2.ty == Tsarray) &&
            (exp.e2.implicitConvTo(exp.e1.type) ||
             (tb2.nextOf().implicitConvTo(tb1next) &&
              (tb2.nextOf().size(Loc.initial) == tb1next.size(Loc.initial)))))
        {
            // TOK.concatenateAssign
            assert(exp.op == TOK.concatenateAssign);
            if (exp.e1.checkPostblit(sc, tb1next))
                return setError();

            exp.e2 = exp.e2.castTo(sc, exp.e1.type);
        }
        else if ((tb1.ty == Tarray) && exp.e2.implicitConvTo(tb1next))
        {
            /* https://issues.dlang.org/show_bug.cgi?id=19782
             *
             * If e2 is implicitly convertible to tb1next, the conversion
             * might be done through alias this, in which case, e2 needs to
             * be modified accordingly (e2 => e2.aliasthis).
             */
            if (tb2.ty == Tstruct && (cast(TypeStruct)tb2).implicitConvToThroughAliasThis(tb1next))
                goto Laliasthis;
            if (tb2.ty == Tclass && (cast(TypeClass)tb2).implicitConvToThroughAliasThis(tb1next))
                goto Laliasthis;
            // Append element
            if (exp.e2.checkPostblit(sc, tb2))
                return setError();

            if (checkNewEscape(sc, exp.e2, false))
                return setError();

            exp = new CatElemAssignExp(exp.loc, exp.type, exp.e1, exp.e2.castTo(sc, tb1next));
            exp.e2 = doCopyOrMove(sc, exp.e2);
        }
        else if (tb1.ty == Tarray &&
                 (tb1next.ty == Tchar || tb1next.ty == Twchar) &&
                 exp.e2.type.ty != tb1next.ty &&
                 exp.e2.implicitConvTo(Type.tdchar))
        {
            // Append dchar to char[] or wchar[]
            exp = new CatDcharAssignExp(exp.loc, exp.type, exp.e1, exp.e2.castTo(sc, Type.tdchar));

            /* Do not allow appending wchar to char[] because if wchar happens
             * to be a surrogate pair, nothing good can result.
             */
        }
        else
        {
            // Try alias this on first operand
            static Expression tryAliasThisForLhs(BinAssignExp exp, Scope* sc)
            {
                AggregateDeclaration ad1 = isAggregate(exp.e1.type);
                if (!ad1 || !ad1.aliasthis)
                    return null;

                /* Rewrite (e1 op e2) as:
                 *      (e1.aliasthis op e2)
                 */
                if (isRecursiveAliasThis(exp.att1, exp.e1.type))
                    return null;
                //printf("att %s e1 = %s\n", Token::toChars(e.op), e.e1.type.toChars());
                Expression e1 = new DotIdExp(exp.loc, exp.e1, ad1.aliasthis.ident);
                BinExp be = cast(BinExp)exp.copy();
                be.e1 = e1;
                return be.trySemantic(sc);
            }

            // Try alias this on second operand
            static Expression tryAliasThisForRhs(BinAssignExp exp, Scope* sc)
            {
                AggregateDeclaration ad2 = isAggregate(exp.e2.type);
                if (!ad2 || !ad2.aliasthis)
                    return null;
                /* Rewrite (e1 op e2) as:
                 *      (e1 op e2.aliasthis)
                 */
                if (isRecursiveAliasThis(exp.att2, exp.e2.type))
                    return null;
                //printf("att %s e2 = %s\n", Token::toChars(e.op), e.e2.type.toChars());
                Expression e2 = new DotIdExp(exp.loc, exp.e2, ad2.aliasthis.ident);
                BinExp be = cast(BinExp)exp.copy();
                be.e2 = e2;
                return be.trySemantic(sc);
            }

    Laliasthis:
            result = tryAliasThisForLhs(exp, sc);
            if (result)
                return;

            result = tryAliasThisForRhs(exp, sc);
            if (result)
                return;

            exp.error("cannot append type `%s` to type `%s`", tb2.toChars(), tb1.toChars());
            return setError();
        }

        if (exp.e2.checkValue() || exp.e2.checkSharedAccess(sc))
            return setError();

        exp.type = exp.e1.type;
        auto res = exp.reorderSettingAAElem(sc);
        if ((exp.op == TOK.concatenateElemAssign || exp.op == TOK.concatenateDcharAssign) &&
            global.params.useDIP1000 == FeatureState.enabled)
            checkAssignEscape(sc, res, false);
        result = res;
    }

    override void visit(AddExp exp)
    {
        static if (LOGSEMANTIC)
        {
            printf("AddExp::semantic('%s')\n", exp.toChars());
        }
        if (exp.type)
        {
            result = exp;
            return;
        }

        if (Expression ex = binSemanticProp(exp, sc))
        {
            result = ex;
            return;
        }
        Expression e = exp.op_overload(sc);
        if (e)
        {
            result = e;
            return;
        }

        /* ImportC: convert arrays to pointers, functions to pointers to functions
         */
        exp.e1 = exp.e1.arrayFuncConv(sc);
        exp.e2 = exp.e2.arrayFuncConv(sc);

        Type tb1 = exp.e1.type.toBasetype();
        Type tb2 = exp.e2.type.toBasetype();

        bool err = false;
        if (tb1.ty == Tdelegate || tb1.isPtrToFunction())
        {
            err |= exp.e1.checkArithmetic() || exp.e1.checkSharedAccess(sc);
        }
        if (tb2.ty == Tdelegate || tb2.isPtrToFunction())
        {
            err |= exp.e2.checkArithmetic() || exp.e2.checkSharedAccess(sc);
        }
        if (err)
            return setError();

        if (tb1.ty == Tpointer && exp.e2.type.isintegral() || tb2.ty == Tpointer && exp.e1.type.isintegral())
        {
            result = scaleFactor(exp, sc);
            return;
        }

        if (tb1.ty == Tpointer && tb2.ty == Tpointer)
        {
            result = exp.incompatibleTypes();
            return;
        }

        if (Expression ex = typeCombine(exp, sc))
        {
            result = ex;
            return;
        }

        Type tb = exp.type.toBasetype();
        if (tb.ty == Tarray || tb.ty == Tsarray)
        {
            if (!isArrayOpValid(exp))
            {
                result = arrayOpInvalidError(exp);
                return;
            }
            result = exp;
            return;
        }

        tb1 = exp.e1.type.toBasetype();
        if (!target.isVectorOpSupported(tb1, exp.op, tb2))
        {
            result = exp.incompatibleTypes();
            return;
        }
        if ((tb1.isreal() && exp.e2.type.isimaginary()) || (tb1.isimaginary() && exp.e2.type.isreal()))
        {
            switch (exp.type.toBasetype().ty)
            {
            case Tfloat32:
            case Timaginary32:
                exp.type = Type.tcomplex32;
                break;

            case Tfloat64:
            case Timaginary64:
                exp.type = Type.tcomplex64;
                break;

            case Tfloat80:
            case Timaginary80:
                exp.type = Type.tcomplex80;
                break;

            default:
                assert(0);
            }
        }
        result = exp;
    }

    override void visit(MinExp exp)
    {
        static if (LOGSEMANTIC)
        {
            printf("MinExp::semantic('%s')\n", exp.toChars());
        }
        if (exp.type)
        {
            result = exp;
            return;
        }

        if (Expression ex = binSemanticProp(exp, sc))
        {
            result = ex;
            return;
        }
        Expression e = exp.op_overload(sc);
        if (e)
        {
            result = e;
            return;
        }

        /* ImportC: convert arrays to pointers, functions to pointers to functions
         */
        exp.e1 = exp.e1.arrayFuncConv(sc);
        exp.e2 = exp.e2.arrayFuncConv(sc);

        Type t1 = exp.e1.type.toBasetype();
        Type t2 = exp.e2.type.toBasetype();

        bool err = false;
        if (t1.ty == Tdelegate || t1.isPtrToFunction())
        {
            err |= exp.e1.checkArithmetic() || exp.e1.checkSharedAccess(sc);
        }
        if (t2.ty == Tdelegate || t2.isPtrToFunction())
        {
            err |= exp.e2.checkArithmetic() || exp.e2.checkSharedAccess(sc);
        }
        if (err)
            return setError();

        if (t1.ty == Tpointer)
        {
            if (t2.ty == Tpointer)
            {
                // https://dlang.org/spec/expression.html#add_expressions
                // "If both operands are pointers, and the operator is -, the pointers are
                // subtracted and the result is divided by the size of the type pointed to
                // by the operands. It is an error if the pointers point to different types."
                Type p1 = t1.nextOf();
                Type p2 = t2.nextOf();

                if (!p1.equivalent(p2))
                {
                    // Deprecation to remain for at least a year, after which this should be
                    // changed to an error
                    // See https://github.com/dlang/dmd/pull/7332
                    deprecation(exp.loc,
                        "cannot subtract pointers to different types: `%s` and `%s`.",
                        t1.toChars(), t2.toChars());
                }

                // Need to divide the result by the stride
                // Replace (ptr - ptr) with (ptr - ptr) / stride
                d_int64 stride;

                // make sure pointer types are compatible
                if (Expression ex = typeCombine(exp, sc))
                {
                    result = ex;
                    return;
                }

                exp.type = Type.tptrdiff_t;
                stride = t2.nextOf().size();
                if (stride == 0)
                {
                    e = new IntegerExp(exp.loc, 0, Type.tptrdiff_t);
                }
                else
                {
                    e = new DivExp(exp.loc, exp, new IntegerExp(Loc.initial, stride, Type.tptrdiff_t));
                    e.type = Type.tptrdiff_t;
                }
            }
            else if (t2.isintegral())
                e = scaleFactor(exp, sc);
            else
            {
                exp.error("can't subtract `%s` from pointer", t2.toChars());
                e = ErrorExp.get();
            }
            result = e;
            return;
        }
        if (t2.ty == Tpointer)
        {
            exp.type = exp.e2.type;
            exp.error("can't subtract pointer from `%s`", exp.e1.type.toChars());
            return setError();
        }

        if (Expression ex = typeCombine(exp, sc))
        {
            result = ex;
            return;
        }

        Type tb = exp.type.toBasetype();
        if (tb.ty == Tarray || tb.ty == Tsarray)
        {
            if (!isArrayOpValid(exp))
            {
                result = arrayOpInvalidError(exp);
                return;
            }
            result = exp;
            return;
        }

        t1 = exp.e1.type.toBasetype();
        t2 = exp.e2.type.toBasetype();
        if (!target.isVectorOpSupported(t1, exp.op, t2))
        {
            result = exp.incompatibleTypes();
            return;
        }
        if ((t1.isreal() && t2.isimaginary()) || (t1.isimaginary() && t2.isreal()))
        {
            switch (exp.type.ty)
            {
            case Tfloat32:
            case Timaginary32:
                exp.type = Type.tcomplex32;
                break;

            case Tfloat64:
            case Timaginary64:
                exp.type = Type.tcomplex64;
                break;

            case Tfloat80:
            case Timaginary80:
                exp.type = Type.tcomplex80;
                break;

            default:
                assert(0);
            }
        }
        result = exp;
        return;
    }

    override void visit(CatExp exp)
    {
        // https://dlang.org/spec/expression.html#cat_expressions
        //printf("CatExp.semantic() %s\n", toChars());
        if (exp.type)
        {
            result = exp;
            return;
        }

        if (Expression ex = binSemanticProp(exp, sc))
        {
            result = ex;
            return;
        }
        Expression e = exp.op_overload(sc);
        if (e)
        {
            result = e;
            return;
        }

        Type tb1 = exp.e1.type.toBasetype();
        Type tb2 = exp.e2.type.toBasetype();

        auto f1 = checkNonAssignmentArrayOp(exp.e1);
        auto f2 = checkNonAssignmentArrayOp(exp.e2);
        if (f1 || f2)
            return setError();

        Type tb1next = tb1.nextOf();
        Type tb2next = tb2.nextOf();

        // Check for: array ~ array
        if (tb1next && tb2next && (tb1next.implicitConvTo(tb2next) >= MATCH.constant || tb2next.implicitConvTo(tb1next) >= MATCH.constant || exp.e1.op == TOK.arrayLiteral && exp.e1.implicitConvTo(tb2) || exp.e2.op == TOK.arrayLiteral && exp.e2.implicitConvTo(tb1)))
        {
            /* https://issues.dlang.org/show_bug.cgi?id=9248
             * Here to avoid the case of:
             *    void*[] a = [cast(void*)1];
             *    void*[] b = [cast(void*)2];
             *    a ~ b;
             * becoming:
             *    a ~ [cast(void*)b];
             */

            /* https://issues.dlang.org/show_bug.cgi?id=14682
             * Also to avoid the case of:
             *    int[][] a;
             *    a ~ [];
             * becoming:
             *    a ~ cast(int[])[];
             */
            goto Lpeer;
        }

        // Check for: array ~ element
        if ((tb1.ty == Tsarray || tb1.ty == Tarray) && tb2.ty != Tvoid)
        {
            if (exp.e1.op == TOK.arrayLiteral)
            {
                exp.e2 = doCopyOrMove(sc, exp.e2);
                // https://issues.dlang.org/show_bug.cgi?id=14686
                // Postblit call appears in AST, and this is
                // finally translated  to an ArrayLiteralExp in below optimize().
            }
            else if (exp.e1.op == TOK.string_)
            {
                // No postblit call exists on character (integer) value.
            }
            else
            {
                if (exp.e2.checkPostblit(sc, tb2))
                    return setError();
                // Postblit call will be done in runtime helper function
            }

            if (exp.e1.op == TOK.arrayLiteral && exp.e1.implicitConvTo(tb2.arrayOf()))
            {
                exp.e1 = exp.e1.implicitCastTo(sc, tb2.arrayOf());
                exp.type = tb2.arrayOf();
                goto L2elem;
            }
            if (exp.e2.implicitConvTo(tb1next) >= MATCH.convert)
            {
                exp.e2 = exp.e2.implicitCastTo(sc, tb1next);
                exp.type = tb1next.arrayOf();
            L2elem:
                if (tb2.ty == Tarray || tb2.ty == Tsarray)
                {
                    // Make e2 into [e2]
                    exp.e2 = new ArrayLiteralExp(exp.e2.loc, exp.type, exp.e2);
                }
                else if (checkNewEscape(sc, exp.e2, false))
                    return setError();
                result = exp.optimize(WANTvalue);
                return;
            }
        }
        // Check for: element ~ array
        if ((tb2.ty == Tsarray || tb2.ty == Tarray) && tb1.ty != Tvoid)
        {
            if (exp.e2.op == TOK.arrayLiteral)
            {
                exp.e1 = doCopyOrMove(sc, exp.e1);
            }
            else if (exp.e2.op == TOK.string_)
            {
            }
            else
            {
                if (exp.e1.checkPostblit(sc, tb1))
                    return setError();
            }

            if (exp.e2.op == TOK.arrayLiteral && exp.e2.implicitConvTo(tb1.arrayOf()))
            {
                exp.e2 = exp.e2.implicitCastTo(sc, tb1.arrayOf());
                exp.type = tb1.arrayOf();
                goto L1elem;
            }
            if (exp.e1.implicitConvTo(tb2next) >= MATCH.convert)
            {
                exp.e1 = exp.e1.implicitCastTo(sc, tb2next);
                exp.type = tb2next.arrayOf();
            L1elem:
                if (tb1.ty == Tarray || tb1.ty == Tsarray)
                {
                    // Make e1 into [e1]
                    exp.e1 = new ArrayLiteralExp(exp.e1.loc, exp.type, exp.e1);
                }
                else if (checkNewEscape(sc, exp.e1, false))
                    return setError();
                result = exp.optimize(WANTvalue);
                return;
            }
        }

    Lpeer:
        if ((tb1.ty == Tsarray || tb1.ty == Tarray) && (tb2.ty == Tsarray || tb2.ty == Tarray) && (tb1next.mod || tb2next.mod) && (tb1next.mod != tb2next.mod))
        {
            Type t1 = tb1next.mutableOf().constOf().arrayOf();
            Type t2 = tb2next.mutableOf().constOf().arrayOf();
            if (exp.e1.op == TOK.string_ && !(cast(StringExp)exp.e1).committed)
                exp.e1.type = t1;
            else
                exp.e1 = exp.e1.castTo(sc, t1);
            if (exp.e2.op == TOK.string_ && !(cast(StringExp)exp.e2).committed)
                exp.e2.type = t2;
            else
                exp.e2 = exp.e2.castTo(sc, t2);
        }

        if (Expression ex = typeCombine(exp, sc))
        {
            result = ex;
            return;
        }
        exp.type = exp.type.toHeadMutable();

        Type tb = exp.type.toBasetype();
        if (tb.ty == Tsarray)
            exp.type = tb.nextOf().arrayOf();
        if (exp.type.ty == Tarray && tb1next && tb2next && tb1next.mod != tb2next.mod)
        {
            exp.type = exp.type.nextOf().toHeadMutable().arrayOf();
        }
        if (Type tbn = tb.nextOf())
        {
            if (exp.checkPostblit(sc, tbn))
                return setError();
        }
        Type t1 = exp.e1.type.toBasetype();
        Type t2 = exp.e2.type.toBasetype();
        if ((t1.ty == Tarray || t1.ty == Tsarray) &&
            (t2.ty == Tarray || t2.ty == Tsarray))
        {
            // Normalize to ArrayLiteralExp or StringExp as far as possible
            e = exp.optimize(WANTvalue);
        }
        else
        {
            //printf("(%s) ~ (%s)\n", e1.toChars(), e2.toChars());
            result = exp.incompatibleTypes();
            return;
        }

        result = e;
    }

    override void visit(MulExp exp)
    {
        version (none)
        {
            printf("MulExp::semantic() %s\n", exp.toChars());
        }
        if (exp.type)
        {
            result = exp;
            return;
        }

        if (Expression ex = binSemanticProp(exp, sc))
        {
            result = ex;
            return;
        }
        Expression e = exp.op_overload(sc);
        if (e)
        {
            result = e;
            return;
        }

        if (Expression ex = typeCombine(exp, sc))
        {
            result = ex;
            return;
        }

        Type tb = exp.type.toBasetype();
        if (tb.ty == Tarray || tb.ty == Tsarray)
        {
            if (!isArrayOpValid(exp))
            {
                result = arrayOpInvalidError(exp);
                return;
            }
            result = exp;
            return;
        }

        if (exp.checkArithmeticBin() || exp.checkSharedAccessBin(sc))
            return setError();

        if (exp.type.isfloating())
        {
            Type t1 = exp.e1.type;
            Type t2 = exp.e2.type;

            if (t1.isreal())
            {
                exp.type = t2;
            }
            else if (t2.isreal())
            {
                exp.type = t1;
            }
            else if (t1.isimaginary())
            {
                if (t2.isimaginary())
                {
                    switch (t1.toBasetype().ty)
                    {
                    case Timaginary32:
                        exp.type = Type.tfloat32;
                        break;

                    case Timaginary64:
                        exp.type = Type.tfloat64;
                        break;

                    case Timaginary80:
                        exp.type = Type.tfloat80;
                        break;

                    default:
                        assert(0);
                    }

                    // iy * iv = -yv
                    exp.e1.type = exp.type;
                    exp.e2.type = exp.type;
                    e = new NegExp(exp.loc, exp);
                    e = e.expressionSemantic(sc);
                    result = e;
                    return;
                }
                else
                    exp.type = t2; // t2 is complex
            }
            else if (t2.isimaginary())
            {
                exp.type = t1; // t1 is complex
            }
        }
        else if (!target.isVectorOpSupported(tb, exp.op, exp.e2.type.toBasetype()))
        {
            result = exp.incompatibleTypes();
            return;
        }
        result = exp;
    }

    override void visit(DivExp exp)
    {
        if (exp.type)
        {
            result = exp;
            return;
        }

        if (Expression ex = binSemanticProp(exp, sc))
        {
            result = ex;
            return;
        }
        Expression e = exp.op_overload(sc);
        if (e)
        {
            result = e;
            return;
        }

        if (Expression ex = typeCombine(exp, sc))
        {
            result = ex;
            return;
        }

        Type tb = exp.type.toBasetype();
        if (tb.ty == Tarray || tb.ty == Tsarray)
        {
            if (!isArrayOpValid(exp))
            {
                result = arrayOpInvalidError(exp);
                return;
            }
            result = exp;
            return;
        }

        if (exp.checkArithmeticBin() || exp.checkSharedAccessBin(sc))
            return setError();

        if (exp.type.isfloating())
        {
            Type t1 = exp.e1.type;
            Type t2 = exp.e2.type;

            if (t1.isreal())
            {
                exp.type = t2;
                if (t2.isimaginary())
                {
                    // x/iv = i(-x/v)
                    exp.e2.type = t1;
                    e = new NegExp(exp.loc, exp);
                    e = e.expressionSemantic(sc);
                    result = e;
                    return;
                }
            }
            else if (t2.isreal())
            {
                exp.type = t1;
            }
            else if (t1.isimaginary())
            {
                if (t2.isimaginary())
                {
                    switch (t1.toBasetype().ty)
                    {
                    case Timaginary32:
                        exp.type = Type.tfloat32;
                        break;

                    case Timaginary64:
                        exp.type = Type.tfloat64;
                        break;

                    case Timaginary80:
                        exp.type = Type.tfloat80;
                        break;

                    default:
                        assert(0);
                    }
                }
                else
                    exp.type = t2; // t2 is complex
            }
            else if (t2.isimaginary())
            {
                exp.type = t1; // t1 is complex
            }
        }
        else if (!target.isVectorOpSupported(tb, exp.op, exp.e2.type.toBasetype()))
        {
            result = exp.incompatibleTypes();
            return;
        }
        result = exp;
    }

    override void visit(ModExp exp)
    {
        if (exp.type)
        {
            result = exp;
            return;
        }

        if (Expression ex = binSemanticProp(exp, sc))
        {
            result = ex;
            return;
        }
        Expression e = exp.op_overload(sc);
        if (e)
        {
            result = e;
            return;
        }

        if (Expression ex = typeCombine(exp, sc))
        {
            result = ex;
            return;
        }

        Type tb = exp.type.toBasetype();
        if (tb.ty == Tarray || tb.ty == Tsarray)
        {
            if (!isArrayOpValid(exp))
            {
                result = arrayOpInvalidError(exp);
                return;
            }
            result = exp;
            return;
        }
        if (!target.isVectorOpSupported(tb, exp.op, exp.e2.type.toBasetype()))
        {
            result = exp.incompatibleTypes();
            return;
        }

        if (exp.checkArithmeticBin() || exp.checkSharedAccessBin(sc))
            return setError();

        if (exp.type.isfloating())
        {
            exp.type = exp.e1.type;
            if (exp.e2.type.iscomplex())
            {
                exp.error("cannot perform modulo complex arithmetic");
                return setError();
            }
        }
        result = exp;
    }

    override void visit(PowExp exp)
    {
        if (exp.type)
        {
            result = exp;
            return;
        }

        //printf("PowExp::semantic() %s\n", toChars());
        if (Expression ex = binSemanticProp(exp, sc))
        {
            result = ex;
            return;
        }
        Expression e = exp.op_overload(sc);
        if (e)
        {
            result = e;
            return;
        }

        if (Expression ex = typeCombine(exp, sc))
        {
            result = ex;
            return;
        }

        Type tb = exp.type.toBasetype();
        if (tb.ty == Tarray || tb.ty == Tsarray)
        {
            if (!isArrayOpValid(exp))
            {
                result = arrayOpInvalidError(exp);
                return;
            }
            result = exp;
            return;
        }

        if (exp.checkArithmeticBin() || exp.checkSharedAccessBin(sc))
            return setError();

        if (!target.isVectorOpSupported(tb, exp.op, exp.e2.type.toBasetype()))
        {
            result = exp.incompatibleTypes();
            return;
        }

        // First, attempt to fold the expression.
        e = exp.optimize(WANTvalue);
        if (e.op != TOK.pow)
        {
            e = e.expressionSemantic(sc);
            result = e;
            return;
        }

        Module mmath = loadStdMath();
        if (!mmath)
        {
            e.error("`%s` requires `std.math` for `^^` operators", e.toChars());
            return setError();
        }
        e = new ScopeExp(exp.loc, mmath);

        if (exp.e2.op == TOK.float64 && exp.e2.toReal() == CTFloat.half)
        {
            // Replace e1 ^^ 0.5 with .std.math.sqrt(e1)
            e = new CallExp(exp.loc, new DotIdExp(exp.loc, e, Id._sqrt), exp.e1);
        }
        else
        {
            // Replace e1 ^^ e2 with .std.math.pow(e1, e2)
            e = new CallExp(exp.loc, new DotIdExp(exp.loc, e, Id._pow), exp.e1, exp.e2);
        }
        e = e.expressionSemantic(sc);
        result = e;
        return;
    }

    override void visit(ShlExp exp)
    {
        //printf("ShlExp::semantic(), type = %p\n", type);
        if (exp.type)
        {
            result = exp;
            return;
        }

        if (Expression ex = binSemanticProp(exp, sc))
        {
            result = ex;
            return;
        }
        Expression e = exp.op_overload(sc);
        if (e)
        {
            result = e;
            return;
        }

        if (exp.checkIntegralBin() || exp.checkSharedAccessBin(sc))
            return setError();

        if (!target.isVectorOpSupported(exp.e1.type.toBasetype(), exp.op, exp.e2.type.toBasetype()))
        {
            result = exp.incompatibleTypes();
            return;
        }
        exp.e1 = integralPromotions(exp.e1, sc);
        if (exp.e2.type.toBasetype().ty != Tvector)
            exp.e2 = exp.e2.castTo(sc, Type.tshiftcnt);

        exp.type = exp.e1.type;
        result = exp;
    }

    override void visit(ShrExp exp)
    {
        if (exp.type)
        {
            result = exp;
            return;
        }

        if (Expression ex = binSemanticProp(exp, sc))
        {
            result = ex;
            return;
        }
        Expression e = exp.op_overload(sc);
        if (e)
        {
            result = e;
            return;
        }

        if (exp.checkIntegralBin() || exp.checkSharedAccessBin(sc))
            return setError();

        if (!target.isVectorOpSupported(exp.e1.type.toBasetype(), exp.op, exp.e2.type.toBasetype()))
        {
            result = exp.incompatibleTypes();
            return;
        }
        exp.e1 = integralPromotions(exp.e1, sc);
        if (exp.e2.type.toBasetype().ty != Tvector)
            exp.e2 = exp.e2.castTo(sc, Type.tshiftcnt);

        exp.type = exp.e1.type;
        result = exp;
    }

    override void visit(UshrExp exp)
    {
        if (exp.type)
        {
            result = exp;
            return;
        }

        if (Expression ex = binSemanticProp(exp, sc))
        {
            result = ex;
            return;
        }
        Expression e = exp.op_overload(sc);
        if (e)
        {
            result = e;
            return;
        }

        if (exp.checkIntegralBin() || exp.checkSharedAccessBin(sc))
            return setError();

        if (!target.isVectorOpSupported(exp.e1.type.toBasetype(), exp.op, exp.e2.type.toBasetype()))
        {
            result = exp.incompatibleTypes();
            return;
        }
        exp.e1 = integralPromotions(exp.e1, sc);
        if (exp.e2.type.toBasetype().ty != Tvector)
            exp.e2 = exp.e2.castTo(sc, Type.tshiftcnt);

        exp.type = exp.e1.type;
        result = exp;
    }

    override void visit(AndExp exp)
    {
        if (exp.type)
        {
            result = exp;
            return;
        }

        if (Expression ex = binSemanticProp(exp, sc))
        {
            result = ex;
            return;
        }
        Expression e = exp.op_overload(sc);
        if (e)
        {
            result = e;
            return;
        }

        if (exp.e1.type.toBasetype().ty == Tbool && exp.e2.type.toBasetype().ty == Tbool)
        {
            exp.type = exp.e1.type;
            result = exp;
            return;
        }

        if (Expression ex = typeCombine(exp, sc))
        {
            result = ex;
            return;
        }

        Type tb = exp.type.toBasetype();
        if (tb.ty == Tarray || tb.ty == Tsarray)
        {
            if (!isArrayOpValid(exp))
            {
                result = arrayOpInvalidError(exp);
                return;
            }
            result = exp;
            return;
        }
        if (!target.isVectorOpSupported(tb, exp.op, exp.e2.type.toBasetype()))
        {
            result = exp.incompatibleTypes();
            return;
        }
        if (exp.checkIntegralBin() || exp.checkSharedAccessBin(sc))
            return setError();

        result = exp;
    }

    override void visit(OrExp exp)
    {
        if (exp.type)
        {
            result = exp;
            return;
        }

        if (Expression ex = binSemanticProp(exp, sc))
        {
            result = ex;
            return;
        }
        Expression e = exp.op_overload(sc);
        if (e)
        {
            result = e;
            return;
        }

        if (exp.e1.type.toBasetype().ty == Tbool && exp.e2.type.toBasetype().ty == Tbool)
        {
            exp.type = exp.e1.type;
            result = exp;
            return;
        }

        if (Expression ex = typeCombine(exp, sc))
        {
            result = ex;
            return;
        }

        Type tb = exp.type.toBasetype();
        if (tb.ty == Tarray || tb.ty == Tsarray)
        {
            if (!isArrayOpValid(exp))
            {
                result = arrayOpInvalidError(exp);
                return;
            }
            result = exp;
            return;
        }
        if (!target.isVectorOpSupported(tb, exp.op, exp.e2.type.toBasetype()))
        {
            result = exp.incompatibleTypes();
            return;
        }
        if (exp.checkIntegralBin() || exp.checkSharedAccessBin(sc))
            return setError();

        result = exp;
    }

    override void visit(XorExp exp)
    {
        if (exp.type)
        {
            result = exp;
            return;
        }

        if (Expression ex = binSemanticProp(exp, sc))
        {
            result = ex;
            return;
        }
        Expression e = exp.op_overload(sc);
        if (e)
        {
            result = e;
            return;
        }

        if (exp.e1.type.toBasetype().ty == Tbool && exp.e2.type.toBasetype().ty == Tbool)
        {
            exp.type = exp.e1.type;
            result = exp;
            return;
        }

        if (Expression ex = typeCombine(exp, sc))
        {
            result = ex;
            return;
        }

        Type tb = exp.type.toBasetype();
        if (tb.ty == Tarray || tb.ty == Tsarray)
        {
            if (!isArrayOpValid(exp))
            {
                result = arrayOpInvalidError(exp);
                return;
            }
            result = exp;
            return;
        }
        if (!target.isVectorOpSupported(tb, exp.op, exp.e2.type.toBasetype()))
        {
            result = exp.incompatibleTypes();
            return;
        }
        if (exp.checkIntegralBin() || exp.checkSharedAccessBin(sc))
            return setError();

        result = exp;
    }

    override void visit(LogicalExp exp)
    {
        static if (LOGSEMANTIC)
        {
            printf("LogicalExp::semantic() %s\n", exp.toChars());
        }

        if (exp.type)
        {
            result = exp;
            return;
        }

        exp.setNoderefOperands();

        Expression e1x = exp.e1.expressionSemantic(sc);

        // for static alias this: https://issues.dlang.org/show_bug.cgi?id=17684
        if (e1x.op == TOK.type)
            e1x = resolveAliasThis(sc, e1x);

        e1x = resolveProperties(sc, e1x);
        e1x = e1x.toBoolean(sc);

        if (sc.flags & SCOPE.condition)
        {
            /* If in static if, don't evaluate e2 if we don't have to.
             */
            e1x = e1x.optimize(WANTvalue);
            if (e1x.isBool(exp.op == TOK.orOr))
            {
                result = IntegerExp.createBool(exp.op == TOK.orOr);
                return;
            }
        }

        CtorFlow ctorflow = sc.ctorflow.clone();
        Expression e2x = exp.e2.expressionSemantic(sc);
        sc.merge(exp.loc, ctorflow);
        ctorflow.freeFieldinit();

        // for static alias this: https://issues.dlang.org/show_bug.cgi?id=17684
        if (e2x.op == TOK.type)
            e2x = resolveAliasThis(sc, e2x);

        e2x = resolveProperties(sc, e2x);

        auto f1 = checkNonAssignmentArrayOp(e1x);
        auto f2 = checkNonAssignmentArrayOp(e2x);
        if (f1 || f2)
            return setError();

        // Unless the right operand is 'void', the expression is converted to 'bool'.
        if (e2x.type.ty != Tvoid)
            e2x = e2x.toBoolean(sc);

        if (e2x.op == TOK.type || e2x.op == TOK.scope_)
        {
            exp.error("`%s` is not an expression", exp.e2.toChars());
            return setError();
        }
        if (e1x.op == TOK.error || e1x.type.ty == Tnoreturn)
        {
            result = e1x;
            return;
        }
        if (e2x.op == TOK.error)
        {
            result = e2x;
            return;
        }

        // The result type is 'bool', unless the right operand has type 'void'.
        if (e2x.type.ty == Tvoid)
            exp.type = Type.tvoid;
        else
            exp.type = Type.tbool;

        exp.e1 = e1x;
        exp.e2 = e2x;
        result = exp;
    }


    override void visit(CmpExp exp)
    {
        static if (LOGSEMANTIC)
        {
            printf("CmpExp::semantic('%s')\n", exp.toChars());
        }
        if (exp.type)
        {
            result = exp;
            return;
        }

        exp.setNoderefOperands();

        if (Expression ex = binSemanticProp(exp, sc))
        {
            result = ex;
            return;
        }
        Type t1 = exp.e1.type.toBasetype();
        Type t2 = exp.e2.type.toBasetype();
        if (t1.ty == Tclass && exp.e2.op == TOK.null_ || t2.ty == Tclass && exp.e1.op == TOK.null_)
        {
            exp.error("do not use `null` when comparing class types");
            return setError();
        }

        TOK cmpop;
        if (auto e = exp.op_overload(sc, &cmpop))
        {
            if (!e.type.isscalar() && e.type.equals(exp.e1.type))
            {
                exp.error("recursive `opCmp` expansion");
                return setError();
            }
            if (e.op == TOK.call)
            {
                e = new CmpExp(cmpop, exp.loc, e, IntegerExp.literal!0);
                e = e.expressionSemantic(sc);
            }
            result = e;
            return;
        }

        if (Expression ex = typeCombine(exp, sc))
        {
            result = ex;
            return;
        }

        auto f1 = checkNonAssignmentArrayOp(exp.e1);
        auto f2 = checkNonAssignmentArrayOp(exp.e2);
        if (f1 || f2)
            return setError();

        exp.type = Type.tbool;

        // Special handling for array comparisons
        Expression arrayLowering = null;
        t1 = exp.e1.type.toBasetype();
        t2 = exp.e2.type.toBasetype();
        if ((t1.ty == Tarray || t1.ty == Tsarray || t1.ty == Tpointer) && (t2.ty == Tarray || t2.ty == Tsarray || t2.ty == Tpointer))
        {
            Type t1next = t1.nextOf();
            Type t2next = t2.nextOf();
            if (t1next.implicitConvTo(t2next) < MATCH.constant && t2next.implicitConvTo(t1next) < MATCH.constant && (t1next.ty != Tvoid && t2next.ty != Tvoid))
            {
                exp.error("array comparison type mismatch, `%s` vs `%s`", t1next.toChars(), t2next.toChars());
                return setError();
            }
            if ((t1.ty == Tarray || t1.ty == Tsarray) && (t2.ty == Tarray || t2.ty == Tsarray))
            {
                if (!verifyHookExist(exp.loc, *sc, Id.__cmp, "comparing arrays"))
                    return setError();

                // Lower to object.__cmp(e1, e2)
                Expression al = new IdentifierExp(exp.loc, Id.empty);
                al = new DotIdExp(exp.loc, al, Id.object);
                al = new DotIdExp(exp.loc, al, Id.__cmp);
                al = al.expressionSemantic(sc);

                auto arguments = new Expressions(2);
                (*arguments)[0] = exp.e1;
                (*arguments)[1] = exp.e2;

                al = new CallExp(exp.loc, al, arguments);
                al = new CmpExp(exp.op, exp.loc, al, IntegerExp.literal!0);

                arrayLowering = al;
            }
        }
        else if (t1.ty == Tstruct || t2.ty == Tstruct || (t1.ty == Tclass && t2.ty == Tclass))
        {
            if (t2.ty == Tstruct)
                exp.error("need member function `opCmp()` for %s `%s` to compare", t2.toDsymbol(sc).kind(), t2.toChars());
            else
                exp.error("need member function `opCmp()` for %s `%s` to compare", t1.toDsymbol(sc).kind(), t1.toChars());
            return setError();
        }
        else if (t1.iscomplex() || t2.iscomplex())
        {
            exp.error("compare not defined for complex operands");
            return setError();
        }
        else if (t1.ty == Taarray || t2.ty == Taarray)
        {
            exp.error("`%s` is not defined for associative arrays", Token.toChars(exp.op));
            return setError();
        }
        else if (!target.isVectorOpSupported(t1, exp.op, t2))
        {
            result = exp.incompatibleTypes();
            return;
        }
        else
        {
            bool r1 = exp.e1.checkValue() || exp.e1.checkSharedAccess(sc);
            bool r2 = exp.e2.checkValue() || exp.e2.checkSharedAccess(sc);
            if (r1 || r2)
                return setError();
        }

        //printf("CmpExp: %s, type = %s\n", e.toChars(), e.type.toChars());
        if (arrayLowering)
        {
            arrayLowering = arrayLowering.expressionSemantic(sc);
            result = arrayLowering;
            return;
        }
        result = exp;
        return;
    }

    override void visit(InExp exp)
    {
        if (exp.type)
        {
            result = exp;
            return;
        }

        if (Expression ex = binSemanticProp(exp, sc))
        {
            result = ex;
            return;
        }
        Expression e = exp.op_overload(sc);
        if (e)
        {
            result = e;
            return;
        }

        Type t2b = exp.e2.type.toBasetype();
        switch (t2b.ty)
        {
        case Taarray:
            {
                TypeAArray ta = cast(TypeAArray)t2b;

                // Special handling for array keys
                if (!arrayTypeCompatibleWithoutCasting(exp.e1.type, ta.index))
                {
                    // Convert key to type of key
                    exp.e1 = exp.e1.implicitCastTo(sc, ta.index);
                }

                semanticTypeInfo(sc, ta.index);

                // Return type is pointer to value
                exp.type = ta.nextOf().pointerTo();
                break;
            }

        case Terror:
            return setError();

        default:
            result = exp.incompatibleTypes();
            return;
        }
        result = exp;
    }

    override void visit(RemoveExp e)
    {
        if (Expression ex = binSemantic(e, sc))
        {
            result = ex;
            return;
        }
        result = e;
    }

    override void visit(EqualExp exp)
    {
        //printf("EqualExp::semantic('%s')\n", exp.toChars());
        if (exp.type)
        {
            result = exp;
            return;
        }

        exp.setNoderefOperands();

        if (auto e = binSemanticProp(exp, sc))
        {
            result = e;
            return;
        }
        if (exp.e1.op == TOK.type || exp.e2.op == TOK.type)
        {
            /* https://issues.dlang.org/show_bug.cgi?id=12520
             * empty tuples are represented as types so special cases are added
             * so that they can be compared for equality with tuples of values.
             */
            static auto extractTypeTupAndExpTup(Expression e)
            {
                static struct Result { bool ttEmpty; bool te; }
                auto tt = e.op == TOK.type ? e.isTypeExp().type.isTypeTuple() : null;
                return Result(tt && (!tt.arguments || !tt.arguments.dim), e.isTupleExp() !is null);
            }
            auto tups1 = extractTypeTupAndExpTup(exp.e1);
            auto tups2 = extractTypeTupAndExpTup(exp.e2);
            // AliasSeq!() == AliasSeq!(<at least a value>)
            if (tups1.ttEmpty && tups2.te)
            {
                result = IntegerExp.createBool(exp.op != TOK.equal);
                return;
            }
            // AliasSeq!(<at least a value>) == AliasSeq!()
            else if (tups1.te && tups2.ttEmpty)
            {
                result = IntegerExp.createBool(exp.op != TOK.equal);
                return;
            }
            // AliasSeq!() == AliasSeq!()
            else if (tups1.ttEmpty && tups2.ttEmpty)
            {
                result = IntegerExp.createBool(exp.op == TOK.equal);
                return;
            }
            // otherwise, two types are really not comparable
            result = exp.incompatibleTypes();
            return;
        }

        {
            auto t1 = exp.e1.type;
            auto t2 = exp.e2.type;
            if (t1.ty == Tenum && t2.ty == Tenum && !t1.equivalent(t2))
                exp.error("Comparison between different enumeration types `%s` and `%s`; If this behavior is intended consider using `std.conv.asOriginalType`",
                    t1.toChars(), t2.toChars());
        }

        /* Before checking for operator overloading, check to see if we're
         * comparing the addresses of two statics. If so, we can just see
         * if they are the same symbol.
         */
        if (exp.e1.op == TOK.address && exp.e2.op == TOK.address)
        {
            AddrExp ae1 = cast(AddrExp)exp.e1;
            AddrExp ae2 = cast(AddrExp)exp.e2;
            if (ae1.e1.op == TOK.variable && ae2.e1.op == TOK.variable)
            {
                VarExp ve1 = cast(VarExp)ae1.e1;
                VarExp ve2 = cast(VarExp)ae2.e1;
                if (ve1.var == ve2.var)
                {
                    // They are the same, result is 'true' for ==, 'false' for !=
                    result = IntegerExp.createBool(exp.op == TOK.equal);
                    return;
                }
            }
        }

        Type t1 = exp.e1.type.toBasetype();
        Type t2 = exp.e2.type.toBasetype();

        // Indicates whether the comparison of the 2 specified array types
        // requires an object.__equals() lowering.
        static bool needsDirectEq(Type t1, Type t2, Scope* sc)
        {
            Type t1n = t1.nextOf().toBasetype();
            Type t2n = t2.nextOf().toBasetype();
            if ((t1n.ty.isSomeChar && t2n.ty.isSomeChar) ||
                (t1n.ty == Tvoid || t2n.ty == Tvoid))
            {
                return false;
            }
            if (t1n.constOf() != t2n.constOf())
                return true;

            Type t = t1n;
            while (t.toBasetype().nextOf())
                t = t.nextOf().toBasetype();
            if (auto ts = t.isTypeStruct())
            {
                // semanticTypeInfo() makes sure hasIdentityEquals has been computed
                if (global.params.useTypeInfo && Type.dtypeinfo)
                    semanticTypeInfo(sc, ts);

                return ts.sym.hasIdentityEquals; // has custom opEquals
            }

            return false;
        }

        if (auto e = exp.op_overload(sc))
        {
            result = e;
            return;
        }


        const isArrayComparison = (t1.ty == Tarray || t1.ty == Tsarray) &&
                                  (t2.ty == Tarray || t2.ty == Tsarray);
        const needsArrayLowering = isArrayComparison && needsDirectEq(t1, t2, sc);

        if (!needsArrayLowering)
        {
            if (auto e = typeCombine(exp, sc))
            {
                result = e;
                return;
            }
        }

        auto f1 = checkNonAssignmentArrayOp(exp.e1);
        auto f2 = checkNonAssignmentArrayOp(exp.e2);
        if (f1 || f2)
            return setError();

        exp.type = Type.tbool;

        if (!isArrayComparison)
        {
            if (exp.e1.type != exp.e2.type && exp.e1.type.isfloating() && exp.e2.type.isfloating())
            {
                // Cast both to complex
                exp.e1 = exp.e1.castTo(sc, Type.tcomplex80);
                exp.e2 = exp.e2.castTo(sc, Type.tcomplex80);
            }
        }

        // lower some array comparisons to object.__equals(e1, e2)
        if (needsArrayLowering || (t1.ty == Tarray && t2.ty == Tarray))
        {
            //printf("Lowering to __equals %s %s\n", exp.e1.toChars(), exp.e2.toChars());

            if (!verifyHookExist(exp.loc, *sc, Id.__equals, "equal checks on arrays"))
                return setError();

            Expression __equals = new IdentifierExp(exp.loc, Id.empty);
            Identifier id = Identifier.idPool("__equals");
            __equals = new DotIdExp(exp.loc, __equals, Id.object);
            __equals = new DotIdExp(exp.loc, __equals, id);

            auto arguments = new Expressions(2);
            (*arguments)[0] = exp.e1;
            (*arguments)[1] = exp.e2;

            __equals = new CallExp(exp.loc, __equals, arguments);
            if (exp.op == TOK.notEqual)
            {
                __equals = new NotExp(exp.loc, __equals);
            }
            __equals = __equals.trySemantic(sc); // for better error message
            if (!__equals)
            {
                exp.error("incompatible types for array comparison: `%s` and `%s`",
                          exp.e1.type.toChars(), exp.e2.type.toChars());
                __equals = ErrorExp.get();
            }

            result = __equals;
            return;
        }

        if (exp.e1.type.toBasetype().ty == Taarray)
            semanticTypeInfo(sc, exp.e1.type.toBasetype());


        if (!target.isVectorOpSupported(t1, exp.op, t2))
        {
            result = exp.incompatibleTypes();
            return;
        }

        result = exp;
    }

    override void visit(IdentityExp exp)
    {
        if (exp.type)
        {
            result = exp;
            return;
        }

        exp.setNoderefOperands();

        if (auto e = binSemanticProp(exp, sc))
        {
            result = e;
            return;
        }

        if (auto e = typeCombine(exp, sc))
        {
            result = e;
            return;
        }

        auto f1 = checkNonAssignmentArrayOp(exp.e1);
        auto f2 = checkNonAssignmentArrayOp(exp.e2);
        if (f1 || f2)
            return setError();

        if (exp.e1.op == TOK.type || exp.e2.op == TOK.type)
        {
            result = exp.incompatibleTypes();
            return;
        }

        exp.type = Type.tbool;

        if (exp.e1.type != exp.e2.type && exp.e1.type.isfloating() && exp.e2.type.isfloating())
        {
            // Cast both to complex
            exp.e1 = exp.e1.castTo(sc, Type.tcomplex80);
            exp.e2 = exp.e2.castTo(sc, Type.tcomplex80);
        }

        auto tb1 = exp.e1.type.toBasetype();
        auto tb2 = exp.e2.type.toBasetype();
        if (!target.isVectorOpSupported(tb1, exp.op, tb2))
        {
            result = exp.incompatibleTypes();
            return;
        }

        if (exp.e1.op == TOK.call)
            exp.e1 = (cast(CallExp)exp.e1).addDtorHook(sc);
        if (exp.e2.op == TOK.call)
            exp.e2 = (cast(CallExp)exp.e2).addDtorHook(sc);

        if (exp.e1.type.toBasetype().ty == Tsarray ||
            exp.e2.type.toBasetype().ty == Tsarray)
            exp.deprecation("identity comparison of static arrays "
                ~ "implicitly coerces them to slices, "
                ~ "which are compared by reference");

        result = exp;
    }

    override void visit(CondExp exp)
    {
        static if (LOGSEMANTIC)
        {
            printf("CondExp::semantic('%s')\n", exp.toChars());
        }
        if (exp.type)
        {
            result = exp;
            return;
        }

        if (exp.econd.op == TOK.dotIdentifier)
            (cast(DotIdExp)exp.econd).noderef = true;

        Expression ec = exp.econd.expressionSemantic(sc);
        ec = resolveProperties(sc, ec);
        ec = ec.toBoolean(sc);

        CtorFlow ctorflow_root = sc.ctorflow.clone();
        Expression e1x = exp.e1.expressionSemantic(sc).arrayFuncConv(sc);
        e1x = resolveProperties(sc, e1x);

        CtorFlow ctorflow1 = sc.ctorflow;
        sc.ctorflow = ctorflow_root;
        Expression e2x = exp.e2.expressionSemantic(sc).arrayFuncConv(sc);
        e2x = resolveProperties(sc, e2x);

        sc.merge(exp.loc, ctorflow1);
        ctorflow1.freeFieldinit();

        if (ec.op == TOK.error)
        {
            result = ec;
            return;
        }
        if (ec.type == Type.terror)
            return setError();
        exp.econd = ec;

        if (e1x.op == TOK.error)
        {
            result = e1x;
            return;
        }
        if (e1x.type == Type.terror)
            return setError();
        exp.e1 = e1x;

        if (e2x.op == TOK.error)
        {
            result = e2x;
            return;
        }
        if (e2x.type == Type.terror)
            return setError();
        exp.e2 = e2x;

        auto f0 = checkNonAssignmentArrayOp(exp.econd);
        auto f1 = checkNonAssignmentArrayOp(exp.e1);
        auto f2 = checkNonAssignmentArrayOp(exp.e2);
        if (f0 || f1 || f2)
            return setError();

        Type t1 = exp.e1.type;
        Type t2 = exp.e2.type;
        if (t1.ty == Tnoreturn)
        {
            exp.type = t2;
        }
        else if (t2.ty == Tnoreturn)
        {
            exp.type = t1;
        }
        // If either operand is void the result is void, we have to cast both
        // the expression to void so that we explicitly discard the expression
        // value if any
        // https://issues.dlang.org/show_bug.cgi?id=16598
        else if (t1.ty == Tvoid || t2.ty == Tvoid)
        {
            exp.type = Type.tvoid;
            exp.e1 = exp.e1.castTo(sc, exp.type);
            exp.e2 = exp.e2.castTo(sc, exp.type);
        }
        else if (t1 == t2)
            exp.type = t1;
        else
        {
            if (Expression ex = typeCombine(exp, sc))
            {
                result = ex;
                return;
            }

            switch (exp.e1.type.toBasetype().ty)
            {
            case Tcomplex32:
            case Tcomplex64:
            case Tcomplex80:
                exp.e2 = exp.e2.castTo(sc, exp.e1.type);
                break;
            default:
                break;
            }
            switch (exp.e2.type.toBasetype().ty)
            {
            case Tcomplex32:
            case Tcomplex64:
            case Tcomplex80:
                exp.e1 = exp.e1.castTo(sc, exp.e2.type);
                break;
            default:
                break;
            }
            if (exp.type.toBasetype().ty == Tarray)
            {
                exp.e1 = exp.e1.castTo(sc, exp.type);
                exp.e2 = exp.e2.castTo(sc, exp.type);
            }
        }
        exp.type = exp.type.merge2();
        version (none)
        {
            printf("res: %s\n", exp.type.toChars());
            printf("e1 : %s\n", exp.e1.type.toChars());
            printf("e2 : %s\n", exp.e2.type.toChars());
        }

        /* https://issues.dlang.org/show_bug.cgi?id=14696
         * If either e1 or e2 contain temporaries which need dtor,
         * make them conditional.
         * Rewrite:
         *      cond ? (__tmp1 = ..., __tmp1) : (__tmp2 = ..., __tmp2)
         * to:
         *      (auto __cond = cond) ? (... __tmp1) : (... __tmp2)
         * and replace edtors of __tmp1 and __tmp2 with:
         *      __tmp1.edtor --> __cond && __tmp1.dtor()
         *      __tmp2.edtor --> __cond || __tmp2.dtor()
         */
        exp.hookDtors(sc);

        result = exp;
    }

    override void visit(GenericExp exp)
    {
        static if (LOGSEMANTIC)
        {
            printf("GenericExp::semantic('%s')\n", exp.toChars());
        }
        // C11 6.5.1.1 Generic Selection

        auto ec = exp.cntlExp.expressionSemantic(sc);
        bool errors = ec.isErrorExp() !is null;
        auto tc = ec.type;

        auto types = (*exp.types)[];
        foreach (i, ref t; types)
        {
            if (!t)
                continue;       // `default:` case
            t = t.typeSemantic(ec.loc, sc);
            if (t.isTypeError())
            {
                errors = true;
                continue;
            }

            /* C11 6.5.1-2 duplicate check
             */
            /* C11 distinguishes int, long, and long long. But D doesn't, so depending on the
             * C target, a long may have the same type as `int` in the D type system.
             * So, skip checks when this may be the case. Later pick the first match
             */
            if (
                (t.ty == Tint32 || t.ty == Tuns32) && target.c.longsize == 4 ||
                (t.ty == Tint64 || t.ty == Tuns64) && target.c.longsize == 8 ||
                (t.ty == Tfloat64 || t.ty == Timaginary64 || t.ty == Tcomplex64) && target.c.long_doublesize == 8
               )
                continue;

            foreach (t2; types[0 .. i])
            {
                if (t2 && t2.equals(t))
                {
                    error(ec.loc, "generic association type `%s` can only appear once", t.toChars());
                    errors = true;
                    break;
                }
            }
        }

        auto exps = (*exp.exps)[];
        foreach (ref e; exps)
        {
            e = e.expressionSemantic(sc);
            if (e.isErrorExp())
                errors = true;
        }

        if (errors)
            return setError();

        enum size_t None = ~0;
        size_t imatch = None;
        size_t idefault = None;
        foreach (const i, t; types)
        {
            if (t)
            {
                /* if tc is compatible with t, it's a match
                 * C11 6.2.7 defines a compatible type as being the same type, including qualifiers
                 */
                if (tc.equals(t))
                {
                    assert(imatch == None);
                    imatch = i;
                    break;              // pick first match
                }
            }
            else
                idefault = i;  // multiple defaults are not allowed, and are caught by cparse
        }

        if (imatch == None)
            imatch = idefault;
        if (imatch == None)
        {
            error(exp.loc, "no compatible generic association type for controlling expression type `%s`", tc.toChars());
            return setError();
        }

        result = exps[imatch];
    }

    override void visit(FileInitExp e)
    {
        //printf("FileInitExp::semantic()\n");
        e.type = Type.tstring;
        result = e;
    }

    override void visit(LineInitExp e)
    {
        e.type = Type.tint32;
        result = e;
    }

    override void visit(ModuleInitExp e)
    {
        //printf("ModuleInitExp::semantic()\n");
        e.type = Type.tstring;
        result = e;
    }

    override void visit(FuncInitExp e)
    {
        //printf("FuncInitExp::semantic()\n");
        e.type = Type.tstring;
        if (sc.func)
        {
            result = e.resolveLoc(Loc.initial, sc);
            return;
        }
        result = e;
    }

    override void visit(PrettyFuncInitExp e)
    {
        //printf("PrettyFuncInitExp::semantic()\n");
        e.type = Type.tstring;
        if (sc.func)
        {
            result = e.resolveLoc(Loc.initial, sc);
            return;
        }

        result = e;
    }
}

/**********************************
 * Try to run semantic routines.
 * If they fail, return NULL.
 */
Expression trySemantic(Expression exp, Scope* sc)
{
    //printf("+trySemantic(%s)\n", exp.toChars());
    uint errors = global.startGagging();
    Expression e = expressionSemantic(exp, sc);
    if (global.endGagging(errors))
    {
        e = null;
    }
    //printf("-trySemantic(%s)\n", exp.toChars());
    return e;
}

/**************************
 * Helper function for easy error propagation.
 * If error occurs, returns ErrorExp. Otherwise returns NULL.
 */
Expression unaSemantic(UnaExp e, Scope* sc)
{
    static if (LOGSEMANTIC)
    {
        printf("UnaExp::semantic('%s')\n", e.toChars());
    }
    Expression e1x = e.e1.expressionSemantic(sc);
    if (e1x.op == TOK.error)
        return e1x;
    e.e1 = e1x;
    return null;
}

/**************************
 * Helper function for easy error propagation.
 * If error occurs, returns ErrorExp. Otherwise returns NULL.
 */
Expression binSemantic(BinExp e, Scope* sc)
{
    static if (LOGSEMANTIC)
    {
        printf("BinExp::semantic('%s')\n", e.toChars());
    }
    Expression e1x = e.e1.expressionSemantic(sc);
    Expression e2x = e.e2.expressionSemantic(sc);

    // for static alias this: https://issues.dlang.org/show_bug.cgi?id=17684
    if (e1x.op == TOK.type)
        e1x = resolveAliasThis(sc, e1x);
    if (e2x.op == TOK.type)
        e2x = resolveAliasThis(sc, e2x);

    if (e1x.op == TOK.error)
        return e1x;
    if (e2x.op == TOK.error)
        return e2x;
    e.e1 = e1x;
    e.e2 = e2x;
    return null;
}

Expression binSemanticProp(BinExp e, Scope* sc)
{
    if (Expression ex = binSemantic(e, sc))
        return ex;
    Expression e1x = resolveProperties(sc, e.e1);
    Expression e2x = resolveProperties(sc, e.e2);
    if (e1x.op == TOK.error)
        return e1x;
    if (e2x.op == TOK.error)
        return e2x;
    e.e1 = e1x;
    e.e2 = e2x;
    return null;
}

// entrypoint for semantic ExpressionSemanticVisitor
extern (C++) Expression expressionSemantic(Expression e, Scope* sc)
{
    scope v = new ExpressionSemanticVisitor(sc);
    e.accept(v);
    return v.result;
}

Expression semanticX(DotIdExp exp, Scope* sc)
{
    //printf("DotIdExp::semanticX(this = %p, '%s')\n", this, toChars());
    if (Expression ex = unaSemantic(exp, sc))
        return ex;

    if (exp.ident == Id._mangleof)
    {
        // symbol.mangleof

        // return mangleof as an Expression
        static Expression dotMangleof(const ref Loc loc, Scope* sc, Dsymbol ds)
        {
            assert(ds);
            if (auto f = ds.isFuncDeclaration())
            {
                if (f.checkForwardRef(loc))
                    return ErrorExp.get();

                if (f.flags & (FUNCFLAG.purityInprocess | FUNCFLAG.safetyInprocess |
                               FUNCFLAG.nothrowInprocess | FUNCFLAG.nogcInprocess))
                {
                    f.error(loc, "cannot retrieve its `.mangleof` while inferring attributes");
                    return ErrorExp.get();
                }
            }
            OutBuffer buf;
            mangleToBuffer(ds, &buf);
            Expression e = new StringExp(loc, buf.extractSlice());
            return e.expressionSemantic(sc);
        }

        Dsymbol ds;
        switch (exp.e1.op)
        {
            case TOK.scope_:      return dotMangleof(exp.loc, sc, exp.e1.isScopeExp().sds);
            case TOK.variable:    return dotMangleof(exp.loc, sc, exp.e1.isVarExp().var);
            case TOK.dotVariable: return dotMangleof(exp.loc, sc, exp.e1.isDotVarExp().var);
            case TOK.overloadSet: return dotMangleof(exp.loc, sc, exp.e1.isOverExp().vars);
            case TOK.template_:
            {
                TemplateExp te = exp.e1.isTemplateExp();
                return dotMangleof(exp.loc, sc, ds = te.fd ? te.fd.isDsymbol() : te.td);
            }

            default:
                break;
        }
    }

    if (exp.e1.isVarExp() && exp.e1.type.toBasetype().isTypeSArray() && exp.ident == Id.length)
    {
        // bypass checkPurity
        return exp.e1.type.dotExp(sc, exp.e1, exp.ident, exp.noderef ? DotExpFlag.noDeref : 0);
    }

    if (!exp.e1.isDotExp())
    {
        exp.e1 = resolvePropertiesX(sc, exp.e1);
    }

    if (auto te = exp.e1.isTupleExp())
    {
        if (exp.ident == Id.offsetof)
        {
            /* 'distribute' the .offsetof to each of the tuple elements.
             */
            auto exps = new Expressions(te.exps.dim);
            foreach (i, e; (*te.exps)[])
            {
                (*exps)[i] = new DotIdExp(e.loc, e, Id.offsetof);
            }
            // Don't evaluate te.e0 in runtime
            Expression e = new TupleExp(exp.loc, null, exps);
            e = e.expressionSemantic(sc);
            return e;
        }
        if (exp.ident == Id.length)
        {
            // Don't evaluate te.e0 in runtime
            return new IntegerExp(exp.loc, te.exps.dim, Type.tsize_t);
        }
    }

    // https://issues.dlang.org/show_bug.cgi?id=14416
    // Template has no built-in properties except for 'stringof'.
    if ((exp.e1.isDotTemplateExp() || exp.e1.isTemplateExp()) && exp.ident != Id.stringof)
    {
        exp.error("template `%s` does not have property `%s`", exp.e1.toChars(), exp.ident.toChars());
        return ErrorExp.get();
    }
    if (!exp.e1.type)
    {
        exp.error("expression `%s` does not have property `%s`", exp.e1.toChars(), exp.ident.toChars());
        return ErrorExp.get();
    }

    return exp;
}

/******************************
 * Resolve properties, i.e. `e1.ident`, without seeing UFCS.
 * Params:
 *      exp = expression to resolve
 *      sc = context
 *      flag = if 1 then do not emit error messages, just return null
 * Returns:
 *      resolved expression, null if error
 */
Expression semanticY(DotIdExp exp, Scope* sc, int flag)
{
    //printf("DotIdExp::semanticY(this = %p, '%s')\n", exp, exp.toChars());

    //{ static int z; fflush(stdout); if (++z == 10) *(char*)0=0; }

    /* Special case: rewrite this.id and super.id
     * to be classtype.id and baseclasstype.id
     * if we have no this pointer.
     */
    if ((exp.e1.isThisExp() || exp.e1.isSuperExp()) && !hasThis(sc))
    {
        if (AggregateDeclaration ad = sc.getStructClassScope())
        {
            if (exp.e1.isThisExp())
            {
                exp.e1 = new TypeExp(exp.e1.loc, ad.type);
            }
            else
            {
                if (auto cd = ad.isClassDeclaration())
                {
                    if (cd.baseClass)
                        exp.e1 = new TypeExp(exp.e1.loc, cd.baseClass.type);
                }
            }
        }
    }

    {
        Expression e = semanticX(exp, sc);
        if (e != exp)
            return e;
    }

    Expression eleft;
    Expression eright;
    if (auto de = exp.e1.isDotExp())
    {
        eleft = de.e1;
        eright = de.e2;
    }
    else
    {
        eleft = null;
        eright = exp.e1;
    }

    Type t1b = exp.e1.type.toBasetype();

    if (auto ie = eright.isScopeExp()) // also used for template alias's
    {
        auto flags = SearchLocalsOnly;
        /* Disable access to another module's private imports.
         * The check for 'is sds our current module' is because
         * the current module should have access to its own imports.
         */
        if (ie.sds.isModule() && ie.sds != sc._module)
            flags |= IgnorePrivateImports;
        if (sc.flags & SCOPE.ignoresymbolvisibility)
            flags |= IgnoreSymbolVisibility;
        Dsymbol s = ie.sds.search(exp.loc, exp.ident, flags);
        /* Check for visibility before resolving aliases because public
         * aliases to private symbols are public.
         */
        if (s && !(sc.flags & SCOPE.ignoresymbolvisibility) && !symbolIsVisible(sc._module, s))
        {
            s = null;
        }
        if (s)
        {
            auto p = s.isPackage();
            if (p && checkAccess(sc, p))
            {
                s = null;
            }
        }
        if (s)
        {
            // if 's' is a tuple variable, the tuple is returned.
            s = s.toAlias();

            exp.checkDeprecated(sc, s);
            exp.checkDisabled(sc, s);

            if (auto em = s.isEnumMember())
            {
                return em.getVarExp(exp.loc, sc);
            }
            if (auto v = s.isVarDeclaration())
            {
                //printf("DotIdExp:: Identifier '%s' is a variable, type '%s'\n", toChars(), v.type.toChars());
                if (!v.type ||
                    !v.type.deco && v.inuse)
                {
                    if (v.inuse)
                        exp.error("circular reference to %s `%s`", v.kind(), v.toPrettyChars());
                    else
                        exp.error("forward reference to %s `%s`", v.kind(), v.toPrettyChars());
                    return ErrorExp.get();
                }
                if (v.type.isTypeError())
                    return ErrorExp.get();

                if ((v.storage_class & STC.manifest) && v._init && !exp.wantsym)
                {
                    /* Normally, the replacement of a symbol with its initializer is supposed to be in semantic2().
                     * Introduced by https://github.com/dlang/dmd/pull/5588 which should probably
                     * be reverted. `wantsym` is the hack to work around the problem.
                     */
                    if (v.inuse)
                    {
                        error(exp.loc, "circular initialization of %s `%s`", v.kind(), v.toPrettyChars());
                        return ErrorExp.get();
                    }
                    auto e = v.expandInitializer(exp.loc);
                    v.inuse++;
                    e = e.expressionSemantic(sc);
                    v.inuse--;
                    return e;
                }

                Expression e;
                if (v.needThis())
                {
                    if (!eleft)
                        eleft = new ThisExp(exp.loc);
                    e = new DotVarExp(exp.loc, eleft, v);
                    e = e.expressionSemantic(sc);
                }
                else
                {
                    e = new VarExp(exp.loc, v);
                    if (eleft)
                    {
                        e = new CommaExp(exp.loc, eleft, e);
                        e.type = v.type;
                    }
                }
                e = e.deref();
                return e.expressionSemantic(sc);
            }

            if (auto f = s.isFuncDeclaration())
            {
                //printf("it's a function\n");
                if (!f.functionSemantic())
                    return ErrorExp.get();
                Expression e;
                if (f.needThis())
                {
                    if (!eleft)
                        eleft = new ThisExp(exp.loc);
                    e = new DotVarExp(exp.loc, eleft, f, true);
                    e = e.expressionSemantic(sc);
                }
                else
                {
                    e = new VarExp(exp.loc, f, true);
                    if (eleft)
                    {
                        e = new CommaExp(exp.loc, eleft, e);
                        e.type = f.type;
                    }
                }
                return e;
            }
            if (auto td = s.isTemplateDeclaration())
            {
                Expression e;
                if (eleft)
                    e = new DotTemplateExp(exp.loc, eleft, td);
                else
                    e = new TemplateExp(exp.loc, td);
                e = e.expressionSemantic(sc);
                return e;
            }
            if (OverDeclaration od = s.isOverDeclaration())
            {
                Expression e = new VarExp(exp.loc, od, true);
                if (eleft)
                {
                    e = new CommaExp(exp.loc, eleft, e);
                    e.type = Type.tvoid; // ambiguous type?
                }
                return e;
            }
            if (auto o = s.isOverloadSet())
            {
                //printf("'%s' is an overload set\n", o.toChars());
                return new OverExp(exp.loc, o);
            }

            if (auto t = s.getType())
            {
                return (new TypeExp(exp.loc, t)).expressionSemantic(sc);
            }

            if (auto tup = s.isTupleDeclaration())
            {
                if (eleft)
                {
                    Expression e = new DotVarExp(exp.loc, eleft, tup);
                    e = e.expressionSemantic(sc);
                    return e;
                }
                Expression e = new TupleExp(exp.loc, tup);
                e = e.expressionSemantic(sc);
                return e;
            }

            if (auto sds = s.isScopeDsymbol())
            {
                //printf("it's a ScopeDsymbol %s\n", ident.toChars());
                Expression e = new ScopeExp(exp.loc, sds);
                e = e.expressionSemantic(sc);
                if (eleft)
                    e = new DotExp(exp.loc, eleft, e);
                return e;
            }

            if (auto imp = s.isImport())
            {
                Expression se = new ScopeExp(exp.loc, imp.pkg);
                return se.expressionSemantic(sc);
            }
            // BUG: handle other cases like in IdentifierExp::semantic()
            debug
            {
                printf("s = '%s', kind = '%s'\n", s.toChars(), s.kind());
            }
            assert(0);
        }
        else if (exp.ident == Id.stringof)
        {
            Expression e = new StringExp(exp.loc, ie.toString());
            e = e.expressionSemantic(sc);
            return e;
        }
        if (ie.sds.isPackage() || ie.sds.isImport() || ie.sds.isModule())
        {
            flag = 0;
        }
        if (flag)
            return null;
        s = ie.sds.search_correct(exp.ident);
        if (s && symbolIsVisible(sc, s))
        {
            if (s.isPackage())
                exp.error("undefined identifier `%s` in %s `%s`, perhaps add `static import %s;`", exp.ident.toChars(), ie.sds.kind(), ie.sds.toPrettyChars(), s.toPrettyChars());
            else
                exp.error("undefined identifier `%s` in %s `%s`, did you mean %s `%s`?", exp.ident.toChars(), ie.sds.kind(), ie.sds.toPrettyChars(), s.kind(), s.toChars());
        }
        else
            exp.error("undefined identifier `%s` in %s `%s`", exp.ident.toChars(), ie.sds.kind(), ie.sds.toPrettyChars());
        return ErrorExp.get();
    }
    else if (t1b.ty == Tpointer && exp.e1.type.ty != Tenum && exp.ident != Id._init && exp.ident != Id.__sizeof && exp.ident != Id.__xalignof && exp.ident != Id.offsetof && exp.ident != Id._mangleof && exp.ident != Id.stringof)
    {
        Type t1bn = t1b.nextOf();
        if (flag)
        {
            if (AggregateDeclaration ad = isAggregate(t1bn))
            {
                if (!ad.members) // https://issues.dlang.org/show_bug.cgi?id=11312
                    return null;
            }
        }

        /* Rewrite:
         *   p.ident
         * as:
         *   (*p).ident
         */
        if (flag && t1bn.ty == Tvoid)
            return null;
        Expression e = new PtrExp(exp.loc, exp.e1);
        e = e.expressionSemantic(sc);
        return e.type.dotExp(sc, e, exp.ident, flag | (exp.noderef ? DotExpFlag.noDeref : 0));
    }
    else if (exp.ident == Id.__xalignof &&
             exp.e1.isVarExp() &&
             exp.e1.isVarExp().var.isVarDeclaration() &&
             !exp.e1.isVarExp().var.isVarDeclaration().alignment.isUnknown())
    {
        // For `x.alignof` get the alignment of the variable, not the alignment of its type
        const explicitAlignment = exp.e1.isVarExp().var.isVarDeclaration().alignment;
        const naturalAlignment = exp.e1.type.alignsize();
<<<<<<< HEAD
        const actualAlignment = explicitAlignment == STRUCTALIGN_DEFAULT ? naturalAlignment : explicitAlignment;
        Expression e = new IntegerExp(exp.loc, actualAlignment, Type.tsize_t);
=======
        const actualAlignment = explicitAlignment.isDefault() ? naturalAlignment : explicitAlignment.get();
        e = new IntegerExp(exp.loc, actualAlignment, Type.tsize_t);
>>>>>>> 7f9ce450
        return e;
    }
    else
    {
        if (exp.e1.isTypeExp() || exp.e1.isTemplateExp())
            flag = 0;
        Expression e = exp.e1.type.dotExp(sc, exp.e1, exp.ident, flag | (exp.noderef ? DotExpFlag.noDeref : 0));
        if (e)
            e = e.expressionSemantic(sc);
        return e;
    }
}

// Resolve e1.ident!tiargs without seeing UFCS.
// If flag == 1, stop "not a property" error and return NULL.
Expression semanticY(DotTemplateInstanceExp exp, Scope* sc, int flag)
{
    static if (LOGSEMANTIC)
    {
        printf("DotTemplateInstanceExpY::semantic('%s')\n", exp.toChars());
    }

    static Expression errorExp()
    {
        return ErrorExp.get();
    }

    Expression e1 = exp.e1;

    if (exp.ti.tempdecl && exp.ti.tempdecl.parent && exp.ti.tempdecl.parent.isTemplateMixin())
    {
        // if 'ti.tempdecl' happens to be found in a mixin template don't lose that info
        // and do the symbol search in that context (Issue: 19476)
        auto tm = cast(TemplateMixin)exp.ti.tempdecl.parent;
        e1 = new DotExp(exp.e1.loc, exp.e1, new ScopeExp(tm.loc, tm));
    }

    auto die = new DotIdExp(exp.loc, e1, exp.ti.name);

    Expression e = die.semanticX(sc);
    if (e == die)
    {
        exp.e1 = die.e1; // take back
        Type t1b = exp.e1.type.toBasetype();
        if (t1b.ty == Tarray || t1b.ty == Tsarray || t1b.ty == Taarray || t1b.ty == Tnull || (t1b.isTypeBasic() && t1b.ty != Tvoid))
        {
            /* No built-in type has templatized properties, so do shortcut.
             * It is necessary in: 1024.max!"a < b"
             */
            if (flag)
                return null;
        }
        e = die.semanticY(sc, flag);
        if (flag)
        {
            if (!e ||
                isDotOpDispatch(e))
            {
                /* opDispatch!tiargs would be a function template that needs IFTI,
                 * so it's not a template
                 */
                return null;
            }
        }
    }
    assert(e);

    if (e.op == TOK.error)
        return e;
    if (e.op == TOK.dotVariable)
    {
        DotVarExp dve = cast(DotVarExp)e;
        if (FuncDeclaration fd = dve.var.isFuncDeclaration())
        {
            if (TemplateDeclaration td = fd.findTemplateDeclRoot())
            {
                e = new DotTemplateExp(dve.loc, dve.e1, td);
                e = e.expressionSemantic(sc);
            }
        }
        else if (OverDeclaration od = dve.var.isOverDeclaration())
        {
            exp.e1 = dve.e1; // pull semantic() result

            if (!exp.findTempDecl(sc))
                goto Lerr;
            if (exp.ti.needsTypeInference(sc))
                return exp;
            exp.ti.dsymbolSemantic(sc);
            if (!exp.ti.inst || exp.ti.errors) // if template failed to expand
                return errorExp();

            if (Declaration v = exp.ti.toAlias().isDeclaration())
            {
                if (v.type && !v.type.deco)
                    v.type = v.type.typeSemantic(v.loc, sc);
                return new DotVarExp(exp.loc, exp.e1, v)
                       .expressionSemantic(sc);
            }
            return new DotExp(exp.loc, exp.e1, new ScopeExp(exp.loc, exp.ti))
                   .expressionSemantic(sc);
        }
    }
    else if (e.op == TOK.variable)
    {
        VarExp ve = cast(VarExp)e;
        if (FuncDeclaration fd = ve.var.isFuncDeclaration())
        {
            if (TemplateDeclaration td = fd.findTemplateDeclRoot())
            {
                e = new TemplateExp(ve.loc, td)
                    .expressionSemantic(sc);
            }
        }
        else if (OverDeclaration od = ve.var.isOverDeclaration())
        {
            exp.ti.tempdecl = od;
            return new ScopeExp(exp.loc, exp.ti)
                   .expressionSemantic(sc);
        }
    }

    if (e.op == TOK.dotTemplateDeclaration)
    {
        DotTemplateExp dte = cast(DotTemplateExp)e;
        exp.e1 = dte.e1; // pull semantic() result

        exp.ti.tempdecl = dte.td;
        if (!exp.ti.semanticTiargs(sc))
            return errorExp();
        if (exp.ti.needsTypeInference(sc))
            return exp;
        exp.ti.dsymbolSemantic(sc);
        if (!exp.ti.inst || exp.ti.errors) // if template failed to expand
            return errorExp();

        if (Declaration v = exp.ti.toAlias().isDeclaration())
        {
            if (v.isFuncDeclaration() || v.isVarDeclaration())
            {
                return new DotVarExp(exp.loc, exp.e1, v)
                       .expressionSemantic(sc);
            }
        }
        return new DotExp(exp.loc, exp.e1, new ScopeExp(exp.loc, exp.ti))
               .expressionSemantic(sc);
    }
    else if (e.op == TOK.template_)
    {
        exp.ti.tempdecl = (cast(TemplateExp)e).td;
        return new ScopeExp(exp.loc, exp.ti)
               .expressionSemantic(sc);
    }
    else if (e.op == TOK.dot)
    {
        DotExp de = cast(DotExp)e;

        if (de.e2.op == TOK.overloadSet)
        {
            if (!exp.findTempDecl(sc) || !exp.ti.semanticTiargs(sc))
            {
                return errorExp();
            }
            if (exp.ti.needsTypeInference(sc))
                return exp;
            exp.ti.dsymbolSemantic(sc);
            if (!exp.ti.inst || exp.ti.errors) // if template failed to expand
                return errorExp();

            if (Declaration v = exp.ti.toAlias().isDeclaration())
            {
                if (v.type && !v.type.deco)
                    v.type = v.type.typeSemantic(v.loc, sc);
                return new DotVarExp(exp.loc, exp.e1, v)
                       .expressionSemantic(sc);
            }
            return new DotExp(exp.loc, exp.e1, new ScopeExp(exp.loc, exp.ti))
                   .expressionSemantic(sc);
        }
    }
    else if (e.op == TOK.overloadSet)
    {
        OverExp oe = cast(OverExp)e;
        exp.ti.tempdecl = oe.vars;
        return new ScopeExp(exp.loc, exp.ti)
               .expressionSemantic(sc);
    }

Lerr:
    exp.error("`%s` isn't a template", e.toChars());
    return errorExp();
}

/***************************************
 * If expression is shared, check that we can access it.
 * Give error message if not.
 *
 * Params:
 *      e = expression to check
 *      sc = context
 *      returnRef = Whether this expression is for a `return` statement
 *                  off a `ref` function, in which case a single level
 *                  of dereference is allowed (e.g. `shared(int)*`).
 * Returns:
 *      true on error
 */
bool checkSharedAccess(Expression e, Scope* sc, bool returnRef = false)
{
    if (!global.params.noSharedAccess ||
        sc.intypeof ||
        sc.flags & SCOPE.ctfe)
    {
        return false;
    }

    //printf("checkSharedAccess() %s\n", e.toChars());

    static extern(C++) final class SharedCheckVisitor : SemanticTimeTransitiveVisitor
    {
        /// In case we don't know which expression triggered it,
        /// e.g. for `visit(Type)` overload
        Expression original;
        /// Where the result is stored (`true` == error)
        bool result;
        /// Whether we should allow one level of dereferencing
        bool allowRef;

        /// Ctor
        this(Expression oe, bool allowRef_)
        {
            this.original = oe;
            this.allowRef = allowRef_;
        }

        void sharedError(Expression e)
        {
            // https://dlang.org/phobos/core_atomic.html
            e.error("direct access to shared `%s` is not allowed, see `core.atomic`", e.toChars());
            this.result = true;
        }

        /// Introduce base class overrides
        alias visit = SemanticTimeTransitiveVisitor.visit;

        // Error by default
        override void visit(Expression e)
        {
            if (e.type.isShared())
                this.sharedError(e);
        }

        /// Ditto
        override void visit(Type t)
        {
            // Note: This handles things like `new shared(Throwable).msg`,
            // where accessing `msg` would violate `shared`.
            if (t.isShared())
                this.sharedError(this.original);
        }

        // Those have no indirections / can be ignored
        override void visit(ErrorExp e) {}
        override void visit(ComplexExp e) {}
        override void visit(IntegerExp e) {}
        override void visit(NullExp e) {}

        override void visit(VarExp e)
        {
            if (!this.allowRef && e.var.type.isShared())
                this.sharedError(e);
        }

        override void visit(AddrExp e)
        {
            this.allowRef = true;
            e.e1.accept(this);
        }

        override void visit(PtrExp e)
        {
            if (!this.allowRef && e.type.isShared())
                return this.sharedError(e);

            if (e.e1.type.isShared())
                return this.sharedError(e);

            this.allowRef = false;
            e.e1.accept(this);
        }

        override void visit(DotVarExp e)
        {
            auto fd = e.var.isFuncDeclaration();
            const sharedFunc = fd && fd.type.isShared;

            if (!this.allowRef && e.type.isShared() && !sharedFunc)
                return this.sharedError(e);

            // Allow to use `DotVarExp` within value types
            if (e.e1.type.ty == Tsarray || e.e1.type.ty == Tstruct)
                return e.e1.accept(this);

            // If we end up with a single `VarExp`, it might be a `ref` param
            // `shared ref T` param == `shared(T)*`.
            if (auto ve = e.e1.isVarExp())
            {
                this.allowRef = this.allowRef && (ve.var.storage_class & STC.ref_);
                return e.e1.accept(this);
            }

            this.allowRef = false;
            return e.e1.accept(this);
        }

        override void visit(IndexExp e)
        {
            if (!this.allowRef && e.type.isShared())
                return this.sharedError(e);

            if (e.e1.type.isShared())
                return this.sharedError(e);

            this.allowRef = false;
            e.e1.accept(this);
        }

        override void visit(CommaExp e)
        {
            // Cannot be `return ref` since we can't use the return,
            // but it's better to show that error than an unrelated `shared` one
            this.allowRef = true;
            e.e2.accept(this);
        }
    }

    scope visitor = new SharedCheckVisitor(e, returnRef);
    e.accept(visitor);
    return visitor.result;
}



/****************************************************
 * Determine if `exp`, which gets its address taken, can do so safely.
 * Params:
 *      sc = context
 *      exp = expression having its address taken
 *      v = the variable getting its address taken
 * Returns:
 *      `true` if ok, `false` for error
 */
bool checkAddressVar(Scope* sc, Expression exp, VarDeclaration v)
{
    //printf("checkAddressVar(exp: %s, v: %s)\n", exp.toChars(), v.toChars());
    if (v)
    {
        if (!v.canTakeAddressOf())
        {
            exp.error("cannot take address of `%s`", exp.toChars());
            return false;
        }
        if (sc.func && !sc.intypeof && !v.isDataseg())
        {
            const(char)* p = v.isParameter() ? "parameter" : "local";
            if (global.params.useDIP1000 == FeatureState.enabled)
            {
                // Taking the address of v means it cannot be set to 'scope' later
                v.storage_class &= ~STC.maybescope;
                v.doNotInferScope = true;
                if (exp.type.hasPointers() && v.storage_class & STC.scope_ &&
                    !(v.storage_class & STC.temp) &&
                    !(sc.flags & SCOPE.debug_) && sc.func.setUnsafe())
                {
                    exp.error("cannot take address of `scope` %s `%s` in `@safe` function `%s`", p, v.toChars(), sc.func.toChars());
                    return false;
                }
            }
            else if (!(sc.flags & SCOPE.debug_) &&
                     !(v.storage_class & STC.temp) &&
                     sc.func.setUnsafe())
            {
                exp.error("cannot take address of %s `%s` in `@safe` function `%s`", p, v.toChars(), sc.func.toChars());
                return false;
            }
        }
    }
    return true;
}

/*******************************
 * Checks the attributes of a function.
 * Purity (`pure`), safety (`@safe`), no GC allocations(`@nogc`)
 * and usage of `deprecated` and `@disabled`-ed symbols are checked.
 *
 * Params:
 *  exp = expression to check attributes for
 *  sc  = scope of the function
 *  f   = function to be checked
 * Returns: `true` if error occur.
 */
private bool checkFunctionAttributes(Expression exp, Scope* sc, FuncDeclaration f)
{
    with(exp)
    {
        bool error = checkDisabled(sc, f);
        error |= checkDeprecated(sc, f);
        error |= checkPurity(sc, f);
        error |= checkSafety(sc, f);
        error |= checkNogc(sc, f);
        return error;
    }
}

/*******************************
 * Helper function for `getRightThis()`.
 * Gets `this` of the next outer aggregate.
 * Params:
 *      loc = location to use for error messages
 *      sc = context
 *      s = the parent symbol of the existing `this`
 *      ad = struct or class we need the correct `this` for
 *      e1 = existing `this`
 *      t = type of the existing `this`
 *      var = the specific member of ad we're accessing
 *      flag = if true, return `null` instead of throwing an error
 * Returns:
 *      Expression representing the `this` for the var
 */
Expression getThisSkipNestedFuncs(const ref Loc loc, Scope* sc, Dsymbol s, AggregateDeclaration ad, Expression e1, Type t, Dsymbol var, bool flag = false)
{
    int n = 0;
    while (s && s.isFuncDeclaration())
    {
        FuncDeclaration f = s.isFuncDeclaration();
        if (f.vthis)
        {
            n++;
            e1 = new VarExp(loc, f.vthis);
            if (f.isThis2)
            {
                // (*__this)[i]
                if (n > 1)
                    e1 = e1.expressionSemantic(sc);
                e1 = new PtrExp(loc, e1);
                uint i = f.followInstantiationContext(ad);
                e1 = new IndexExp(loc, e1, new IntegerExp(i));
                s = f.toParentP(ad);
                continue;
            }
        }
        else
        {
            if (flag)
                return null;
            e1.error("need `this` of type `%s` to access member `%s` from static function `%s`", ad.toChars(), var.toChars(), f.toChars());
            e1 = ErrorExp.get();
            return e1;
        }
        s = s.toParent2();
    }
    if (n > 1 || e1.op == TOK.index)
        e1 = e1.expressionSemantic(sc);
    if (s && e1.type.equivalent(Type.tvoidptr))
    {
        if (auto sad = s.isAggregateDeclaration())
        {
            Type ta = sad.handleType();
            if (ta.ty == Tstruct)
                ta = ta.pointerTo();
            e1.type = ta;
        }
    }
    e1.type = e1.type.addMod(t.mod);
    return e1;
}

/*******************************
 * Make a dual-context container for use as a `this` argument.
 * Params:
 *      loc = location to use for error messages
 *      sc = current scope
 *      fd = target function that will take the `this` argument
 * Returns:
 *      Temporary closure variable.
 * Note:
 *      The function `fd` is added to the nested references of the
 *      newly created variable such that a closure is made for the variable when
 *      the address of `fd` is taken.
 */
VarDeclaration makeThis2Argument(const ref Loc loc, Scope* sc, FuncDeclaration fd)
{
    Type tthis2 = Type.tvoidptr.sarrayOf(2);
    VarDeclaration vthis2 = new VarDeclaration(loc, tthis2, Identifier.generateId("__this"), null);
    vthis2.storage_class |= STC.temp;
    vthis2.dsymbolSemantic(sc);
    vthis2.parent = sc.parent;
    // make it a closure var
    assert(sc.func);
    sc.func.closureVars.push(vthis2);
    // add `fd` to the nested refs
    vthis2.nestedrefs.push(fd);
    return vthis2;
}

/*******************************
 * Make sure that the runtime hook `id` exists.
 * Params:
 *      loc = location to use for error messages
 *      sc = current scope
 *      id = the hook identifier
 *      description = what the hook does
 *      module_ = what module the hook is located in
 * Returns:
 *      a `bool` indicating if the hook is present.
 */
bool verifyHookExist(const ref Loc loc, ref Scope sc, Identifier id, string description, Identifier module_ = Id.object)
{
    auto rootSymbol = sc.search(loc, Id.empty, null);
    if (auto moduleSymbol = rootSymbol.search(loc, module_))
        if (moduleSymbol.search(loc, id))
          return true;
    error(loc, "`%s.%s` not found. The current runtime does not support %.*s, or the runtime is corrupt.", module_.toChars(), id.toChars(), cast(int)description.length, description.ptr);
    return false;
}

/***************************************
 * Fit elements[] to the corresponding types of the `sd`'s fields.
 *
 * Params:
 *      sd = the struct declaration
 *      loc = location to use for error messages
 *      sc = context
 *      elements = explicit arguments used to construct object
 *      stype = the constructed object type.
 * Returns:
 *      false if any errors occur,
 *      otherwise true and elements[] are rewritten for the output.
 */
private bool fit(StructDeclaration sd, const ref Loc loc, Scope* sc, Expressions* elements, Type stype)
{
    if (!elements)
        return true;

    const nfields = sd.nonHiddenFields();
    size_t offset = 0;
    for (size_t i = 0; i < elements.dim; i++)
    {
        Expression e = (*elements)[i];
        if (!e)
            continue;

        e = resolveProperties(sc, e);
        if (i >= nfields)
        {
            if (i <= sd.fields.dim && e.op == TOK.null_)
            {
                // CTFE sometimes creates null as hidden pointer; we'll allow this.
                continue;
            }
                .error(loc, "more initializers than fields (%zu) of `%s`", nfields, sd.toChars());
            return false;
        }
        VarDeclaration v = sd.fields[i];
        if (v.offset < offset)
        {
            .error(loc, "overlapping initialization for `%s`", v.toChars());
            if (!sd.isUnionDeclaration())
            {
                enum errorMsg = "`struct` initializers that contain anonymous unions" ~
                    " must initialize only the first member of a `union`. All subsequent" ~
                    " non-overlapping fields are default initialized";
                .errorSupplemental(loc, errorMsg);
            }
            return false;
        }
        offset = cast(uint)(v.offset + v.type.size());

        Type t = v.type;
        if (stype)
            t = t.addMod(stype.mod);
        Type origType = t;
        Type tb = t.toBasetype();

        const hasPointers = tb.hasPointers();
        if (hasPointers)
        {
            if ((!stype.alignment.isDefault() && stype.alignment.get() < target.ptrsize ||
                 (v.offset & (target.ptrsize - 1))) &&
                (sc.func && sc.func.setUnsafe()))
            {
                .error(loc, "field `%s.%s` cannot assign to misaligned pointers in `@safe` code",
                       sd.toChars(), v.toChars());
                return false;
            }
        }

        /* Look for case of initializing a static array with a too-short
         * string literal, such as:
         *  char[5] foo = "abc";
         * Allow this by doing an explicit cast, which will lengthen the string
         * literal.
         */
        if (e.op == TOK.string_ && tb.ty == Tsarray)
        {
            StringExp se = cast(StringExp)e;
            Type typeb = se.type.toBasetype();
            TY tynto = tb.nextOf().ty;
            if (!se.committed &&
                (typeb.ty == Tarray || typeb.ty == Tsarray) && tynto.isSomeChar &&
                se.numberOfCodeUnits(tynto) < (cast(TypeSArray)tb).dim.toInteger())
            {
                e = se.castTo(sc, t);
                goto L1;
            }
        }

        while (!e.implicitConvTo(t) && tb.ty == Tsarray)
        {
            /* Static array initialization, as in:
             *  T[3][5] = e;
             */
            t = tb.nextOf();
            tb = t.toBasetype();
        }
        if (!e.implicitConvTo(t))
            t = origType; // restore type for better diagnostic

        e = e.implicitCastTo(sc, t);
    L1:
        if (e.op == TOK.error)
            return false;

        (*elements)[i] = doCopyOrMove(sc, e);
    }
    return true;
}


/**
 * Returns `em` as a VariableExp
 * Params:
 *     em = the EnumMember to wrap
 *     loc = location of use of em
 *     sc = scope of use of em
 * Returns:
 *     VarExp referenceing `em` or ErrorExp if `em` if disabled/deprecated
 */
Expression getVarExp(EnumMember em, const ref Loc loc, Scope* sc)
{
    dsymbolSemantic(em, sc);
    if (em.errors)
        return ErrorExp.get();
    em.checkDisabled(loc, sc);

    if (em.depdecl && !em.depdecl._scope)
        em.depdecl._scope = sc;
    em.checkDeprecated(loc, sc);

    if (em.errors)
        return ErrorExp.get();
    Expression e = new VarExp(loc, em);
    return e.expressionSemantic(sc);
}


/*****************************
 * Try to treat `exp` as a boolean,
 * Params:
 *     exp = the expression
 *     sc = scope to evalute `exp` in
 * Returns:
 *     Modified expression on success, ErrorExp on error
 */
Expression toBoolean(Expression exp, Scope* sc)
{
    switch(exp.op)
    {
        case TOK.delete_:
            exp.error("`delete` does not give a boolean result");
            return ErrorExp.get();

        case TOK.comma:
            auto ce = exp.isCommaExp();
            auto ex2 = ce.e2.toBoolean(sc);
            if (ex2.op == TOK.error)
                return ex2;
            ce.e2 = ex2;
            ce.type = ce.e2.type;
            return ce;

        case TOK.assign:
        case TOK.construct:
        case TOK.blit:
            // Things like:
            //  if (a = b) ...
            // are usually mistakes.
            exp.error("assignment cannot be used as a condition, perhaps `==` was meant?");
            return ErrorExp.get();

        //LogicalExp
        case TOK.andAnd:
        case TOK.orOr:
            auto le = exp.isLogicalExp();
            auto ex2 = le.e2.toBoolean(sc);
            if (ex2.op == TOK.error)
                return ex2;
            le.e2 = ex2;
            return le;

        case TOK.question:
            auto ce = exp.isCondExp();
            auto ex1 = ce.e1.toBoolean(sc);
            auto ex2 = ce.e2.toBoolean(sc);
            if (ex1.op == TOK.error)
                return ex1;
            if (ex2.op == TOK.error)
                return ex2;
            ce.e1 = ex1;
            ce.e2 = ex2;
            return ce;


        default:
            // Default is 'yes' - do nothing
            Expression e = exp;
            Type t = exp.type;
            Type tb = t.toBasetype();
            Type att = null;

            while (1)
            {
                // Structs can be converted to bool using opCast(bool)()
                if (auto ts = tb.isTypeStruct())
                {
                    AggregateDeclaration ad = ts.sym;
                    /* Don't really need to check for opCast first, but by doing so we
                     * get better error messages if it isn't there.
                     */
                    if (Dsymbol fd = search_function(ad, Id._cast))
                    {
                        e = new CastExp(exp.loc, e, Type.tbool);
                        e = e.expressionSemantic(sc);
                        return e;
                    }

                    // Forward to aliasthis.
                    if (ad.aliasthis && !isRecursiveAliasThis(att, tb))
                    {
                        e = resolveAliasThis(sc, e);
                        t = e.type;
                        tb = e.type.toBasetype();
                        continue;
                    }
                }
                break;
            }

            if (!t.isBoolean())
            {
                if (tb != Type.terror)
                    exp.error("expression `%s` of type `%s` does not have a boolean value",
                              exp.toChars(), t.toChars());
                return ErrorExp.get();
            }
            return e;
    }
}<|MERGE_RESOLUTION|>--- conflicted
+++ resolved
@@ -12377,13 +12377,8 @@
         // For `x.alignof` get the alignment of the variable, not the alignment of its type
         const explicitAlignment = exp.e1.isVarExp().var.isVarDeclaration().alignment;
         const naturalAlignment = exp.e1.type.alignsize();
-<<<<<<< HEAD
-        const actualAlignment = explicitAlignment == STRUCTALIGN_DEFAULT ? naturalAlignment : explicitAlignment;
+        const actualAlignment = explicitAlignment.isDefault() ? naturalAlignment : explicitAlignment.get();
         Expression e = new IntegerExp(exp.loc, actualAlignment, Type.tsize_t);
-=======
-        const actualAlignment = explicitAlignment.isDefault() ? naturalAlignment : explicitAlignment.get();
-        e = new IntegerExp(exp.loc, actualAlignment, Type.tsize_t);
->>>>>>> 7f9ce450
         return e;
     }
     else
