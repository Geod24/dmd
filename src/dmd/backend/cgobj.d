--- conflicted
+++ resolved
@@ -460,27 +460,7 @@
 {
 int insidx(char *p,uint index)
 {
-<<<<<<< HEAD
-    // https://issues.dlang.org/show_bug.cgi?id=19974
-    static if (__VERSION__ >= 2086)
-        asm
-        {
-            naked                           ;
-            mov     EAX,index - [ESP]       ;
-            mov     ECX,p - [ESP]           ;
-        }
-    else
-        asm nothrow
-        {
-            naked                           ;
-            mov     EAX,index - [ESP+4]     ;
-            mov     ECX,p - [ESP+4]         ;
-        }
-
     asm nothrow
-=======
-    asm
->>>>>>> 9cd9501f
     {
         naked                           ;
         mov     EAX,[ESP+8]             ; // index
