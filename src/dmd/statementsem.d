--- conflicted
+++ resolved
@@ -2483,20 +2483,12 @@
                 Expression e = cs.exp;
                 // Remove all the casts the user and/or implicitCastTo may introduce
                 // otherwise we'd sometimes fail the check below.
-<<<<<<< HEAD
                 while (e.op == EXP.cast_)
-=======
-                while (e.op == TOK.cast_)
->>>>>>> 2cf49c9b
                     e = (cast(CastExp)e).e1;
 
                 /* This is where variables are allowed as case expressions.
                 */
-<<<<<<< HEAD
                 if (e.op == EXP.variable)
-=======
-                if (e.op == TOK.variable)
->>>>>>> 2cf49c9b
                 {
                     VarExp ve = cast(VarExp)e;
                     VarDeclaration v = ve.var.isVarDeclaration();
