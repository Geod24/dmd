--- conflicted
+++ resolved
@@ -308,13 +308,10 @@
     Array!Identifier* versionids; /// command line versions and predefined versions
     Array!Identifier* debugids;   /// command line debug versions and predefined versions
 
-<<<<<<< HEAD
-=======
     bool hasMainFunction; /// Whether a main function has already been compiled in (for -main switch)
 
     enum recursionLimit = 500; /// number of recursive template expansions before abort
 
->>>>>>> 0a38edf3
   nothrow:
 
     /**
