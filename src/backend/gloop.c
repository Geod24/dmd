--- conflicted
+++ resolved
@@ -2866,12 +2866,9 @@
         if (sz < tysize(tymin) && sz == tysize(e1->Ety))
 #if TARGET_SEGMENTED
             flse1->E2 = el_una(OPoffset,fl->FLty,flse1->E2);
-<<<<<<< HEAD
-=======
 #else
             assert(0);
 #endif
->>>>>>> 30fb50ea
 
         flse1 = doptelem(flse1,GOALvalue | GOALagain);
         fl->c2 = NULL;
@@ -3106,10 +3103,7 @@
                     }
                 }
 
-<<<<<<< HEAD
-=======
 #if TARGET_SEGMENTED
->>>>>>> 30fb50ea
                 /* Fix if leaves of compare are TYfptrs and the compare */
                 /* operator is < <= > >=.                               */
                 if (ref->Eoper >= OPle && ref->Eoper <= OPge && tyfv(ref->E1->Ety))
@@ -3117,6 +3111,7 @@
                         ref->E1 = el_una(OPoffset,TYuint,ref->E1);
                         ref->E2 = el_una(OPoffset,TYuint,fofe);
                 }
+#endif
 #ifdef DEBUG
                 if (debugc)
                 {   WReqn(ref);
